--- conflicted
+++ resolved
@@ -256,7 +256,25 @@
  */
 int margo_lookup_mplex(margo_instance_id mid, hg_id_t id, uint32_t mplex_id, ABT_pool *pool);
 
-<<<<<<< HEAD
+/**
+ * Enables diagnostic collection on specified Margo instance
+ *
+ * @param [in] mid Margo instance
+ * @returns void
+ */
+void margo_diag_start(margo_instance_id mid);
+
+/**
+ * Appends diagnostic statistics (enabled via margo_diag_start()) to specified 
+ * output file.
+ *
+ * @param [in] mid Margo instance
+ * @param [in] file output file ("-" for stdout)
+ * @param [in] uniquify flag indicating if file name should have additional
+ *   information added to it to make output from different processes unique
+ * @returns void
+ */
+void margo_diag_dump(margo_instance_id mid, const char* file, int uniquify);
 
 /**
  * macro that registers a function as an RPC.
@@ -281,29 +299,6 @@
 } while(0)
 
 #define MARGO_REGISTER_MPLEX(__mid, __func_name, __in_t, __out_t, __handler, __mplex_id, __pool, __rpc_id_ptr) do { \
-=======
-/**
- * Enables diagnostic collection on specified Margo instance
- *
- * @param [in] mid Margo instance
- * @returns void
- */
-void margo_diag_start(margo_instance_id mid);
-
-/**
- * Appends diagnostic statistics (enabled via margo_diag_start()) to specified 
- * output file.
- *
- * @param [in] mid Margo instance
- * @param [in] file output file ("-" for stdout)
- * @param [in] uniquify flag indicating if file name should have additional
- *   information added to it to make output from different processes unique
- * @returns void
- */
-void margo_diag_dump(margo_instance_id mid, const char* file, int uniquify);
-
-#define MARGO_REGISTER(__mid, __func_name, __in_t, __out_t, __handler, __mplex_id, __pool) do { \
->>>>>>> d6973c44
     hg_return_t __hret; \
     hg_id_t __id; \
     hg_bool_t __flag; \
