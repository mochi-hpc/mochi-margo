/*
 * (C) 2015 The University of Chicago
 * 
 * See COPYRIGHT in top-level directory.
 */

#ifndef __MARGO
#define __MARGO

#ifdef __cplusplus
extern "C" {
#endif

/* This is to prevent the user from usin HG_Register_data
 * and HG_Registered_data, which are replaced with
 * margo_register_data and margo_registered_data
 * respecively.
 */

#include <mercury.h>
#include <mercury_types.h>
#include <mercury_bulk.h>
#include <mercury_macros.h>
#include <abt.h>

/* determine how much of the Mercury ID space to use for Margo provider IDs */
#define __MARGO_PROVIDER_ID_SIZE (sizeof(hg_id_t)/4)
#define __MARGO_RPC_HASH_SIZE (__MARGO_PROVIDER_ID_SIZE * 3)

#undef MERCURY_REGISTER

struct margo_instance;
typedef struct margo_instance* margo_instance_id;
typedef struct margo_data* margo_data_ptr;
typedef ABT_eventual margo_request;

#define MARGO_INSTANCE_NULL ((margo_instance_id)NULL)
#define MARGO_REQUEST_NULL ABT_EVENTUAL_NULL
#define MARGO_CLIENT_MODE 0
#define MARGO_SERVER_MODE 1
#define MARGO_DEFAULT_PROVIDER_ID 0
#define MARGO_MAX_PROVIDER_ID ((1 << (8*__MARGO_PROVIDER_ID_SIZE))-1)

#define MARGO_PARAM_PROGRESS_TIMEOUT_UB 1

/**
 * Initializes margo library.
 * @param [in] addr_str            Mercury host address with port number
 * @param [in] mode                Mode to run Margo in:
 *                                     - MARGO_CLIENT_MODE
 *                                     - MARGO_SERVER_MODE
 * @param [in] use_progress_thread Boolean flag to use a dedicated thread for
 *                                 running Mercury's progress loop. If false,
 *                                 it will run in the caller's thread context.
 * @param [in] rpc_thread_count    Number of threads to use for running RPC
 *                                 calls. A value of 0 directs Margo to execute
 *                                 RPCs in the caller's thread context.
 *                                 Clients (i.e processes that will *not* 
 *                                 service incoming RPCs) should use a value 
 *                                 of 0. A value of -1 directs Margo to use 
 *                                 the same execution context as that used 
 *                                 for Mercury progress.
 * @returns margo instance id on success, MARGO_INSTANCE_NULL upon error
 *
 * NOTE: Servers (processes expecting to service incoming RPC requests) must
 * specify non-zero values for use_progress_thread and rpc_thread_count *or*
 * call margo_wait_for_finalize() after margo_init() to relinguish control to 
 * Margo.
 */
margo_instance_id margo_init(
    const char *addr_str,
    int mode,
    int use_progress_thread,
    int rpc_thread_count);

/**
 * Initializes margo library from given argobots and Mercury instances.
 * @param [in] progress_pool Argobots pool to drive communication
 * @param [in] handler_pool Argobots pool to service RPC handlers
 * @param [in] hg_context Mercury context
 * @returns margo instance id on success, MARGO_INSTANCE_NULL upon error
 *
 * NOTE: if you are configuring Argobots pools yourself before
 * passing them into this function, please consider setting
 * ABT_MEM_MAX_NUM_STACKS to a low value (like 8) either in your
 * environment or programmatically with putenv() in your code before
 * creating the pools to prevent excess memory consumption under
 * load from producer/consumer patterns across execution streams that
 * fail to utilize per-execution stream stack caches.  See
 * https://xgitlab.cels.anl.gov/sds/margo/issues/40 for details.
 * The margo_init() function does this automatically.
 */
margo_instance_id margo_init_pool(
    ABT_pool progress_pool,
    ABT_pool handler_pool,
    hg_context_t *hg_context);

/**
 * Shuts down margo library and its underlying abt and mercury resources
 * @param [in] mid Margo instance
 */
void margo_finalize(
    margo_instance_id mid);

/**
 * Suspends the caller until some other entity (e.g. an RPC, thread, or
 * signal handler) invokes margo_finalize().
 *
 * NOTE: This informs Margo that the calling thread no longer needs to be 
 * scheduled for execution if it is sharing an Argobots pool with the
 * progress engine.
 *
 * @param [in] mid Margo instance
 */
void margo_wait_for_finalize(
    margo_instance_id mid);

/**
 * Installs a callback to be called before the margo instance is finalize.
 * Callbacks installed will be called in reverse ordered than they have been
 * pushed, and with the user-provider pointer as argument.
 *
 * Note that callbacks may not be called within margo_finalize. They are called
 * when the margo instance is cleaned up, which may happen in margo_wait_for_finalize.
 *
 * @param mid The margo instance
 * @param cb Callback to install
 * @param uargs User-provider argument to pass to the callback when called
 */
void margo_push_finalize_callback(
    margo_instance_id mid,
    void(*cb)(void*), 
    void* uargs);

/**
 * Allows the passed Margo instance to be shut down remotely
 * using margo_shutdown_remote_instance().
 * 
 * @param mid Margo instance
 */
void margo_enable_remote_shutdown(margo_instance_id mid);

/**
 * Trigger the shutdown of the Margo instance running
 * at remote_addr.
 *
 * @param mid Local Margo instance
 * @param remote_addr Address of the Margo instance to shut down.
 *
 * @return 0 on success, -1 on failure.
 */
int margo_shutdown_remote_instance(
        margo_instance_id mid, 
        hg_addr_t remote_addr);


/** 
 * Registers an RPC with margo that is associated with a provider instance
 *
 * \param [in] mid Margo instance
 * \param [in] func_name unique function name for RPC
 * \param [in] in_proc_cb pointer to input proc callback
 * \param [in] out_proc_cb pointer to output proc callback
 * \param [in] rpc_cb RPC callback
 * \param [in] provider_id provider identifier
 * \param [in] pool Argobots pool the handler will execute in
 *
 * \return unique ID associated to the registered function
 */
hg_id_t margo_provider_register_name(
    margo_instance_id mid,
    const char *func_name,
    hg_proc_cb_t in_proc_cb,
    hg_proc_cb_t out_proc_cb,
    hg_rpc_cb_t rpc_cb,
    uint16_t provider_id,
    ABT_pool pool);

/** 
 * Registers an RPC with margo
 *
 * \param [in] mid Margo instance
 * \param [in] func_name unique function name for RPC
 * \param [in] in_proc_cb pointer to input proc callback
 * \param [in] out_proc_cb pointer to output proc callback
 * \param [in] rpc_cb RPC callback
 *
 * \return unique ID associated to the registered function
 */
inline hg_id_t margo_register_name(
    margo_instance_id mid,
    const char *func_name,
    hg_proc_cb_t in_proc_cb,
    hg_proc_cb_t out_proc_cb,
    hg_rpc_cb_t rpc_cb)
{
    return margo_provider_register_name(mid, func_name,
            in_proc_cb, out_proc_cb, rpc_cb, 0, ABT_POOL_NULL);
}

/*
 * Indicate whether margo_register_name() has been called for the RPC specified by
 * func_name.
 *
 * \param [in] mid Margo instance
 * \param [in] func_name function name
 * \param [out] id registered RPC ID
 * \param [out] flag pointer to boolean
 *
 * \return HG_SUCCESS or corresponding HG error code
 */
hg_return_t margo_registered_name(
    margo_instance_id mid,
    const char *func_name,
    hg_id_t *id,
    hg_bool_t *flag);

/**
 * Indicate whether the given RPC name has been registered with the given provider id.
 *
 * @param [in] mid Margo instance
 * @param [in] func_name function name
 * @param [in] provider_id provider id
 * @param [out] id registered RPC ID
 * @param [out] flag pointer to boolean
 *
 * @return HG_SUCCESS or corresponding HG error code
 */
hg_return_t margo_provider_registered_name(
    margo_instance_id mid,
    const char *func_name,
    uint16_t provider_id,
    hg_id_t *id,
    hg_bool_t *flag);

/**
 * Register and associate user data to registered function.
 * When HG_Finalize() is called free_callback (if defined) is called 
 * to free the registered data.
 *
 * \param [in] mid            Margo instance
 * \param [in] id             registered function ID
 * \param [in] data           pointer to data
 * \param [in] free_callback  pointer to free function
 *
 * \return HG_SUCCESS or corresponding HG error code
 */
hg_return_t margo_register_data(
    margo_instance_id mid,
    hg_id_t id,
    void *data,
    void (*free_callback)(void *));

/**
 * Indicate whether margo_register_data() has been called and return associated
 * data.
 *
 * \param [in] mid        Margo instance 
 * \param [in] id         registered function ID
 *
 * \return Pointer to data or NULL
 */
void* margo_registered_data(
    margo_instance_id mid,
    hg_id_t id);


/**
 * Disable response for a given RPC ID.
 *
 * \param [in] mid          Margo instance 
 * \param [in] id           registered function ID
 * \param [in] disable_flag flag to disable (1) or re-enable (0) responses
 *
 * \return HG_SUCCESS or corresponding HG error code
 */
hg_return_t margo_registered_disable_response(
    margo_instance_id mid,
    hg_id_t id,
    int disable_flag);

/**
 * Lookup an addr from a peer address/name.
 * \param [in] name     lookup name
 * \param [out] addr    return address
 *
 * \return HG_SUCCESS or corresponding HG error code
 */
hg_return_t margo_addr_lookup(
    margo_instance_id mid,
    const char *name,
    hg_addr_t *addr);

/**
 * Free the given Mercury addr.
 *
 * \param [in] mid  Margo instance 
 * \param [in] addr Mercury address
 *
 * \return HG_SUCCESS or corresponding HG error code
 */
hg_return_t margo_addr_free(
    margo_instance_id mid,
    hg_addr_t addr);

/**
 * Access self address. Address must be freed with margo_addr_free().
 *
 * \param [in] mid  Margo instance 
 * \param [in] addr pointer to abstract Mercury address
 *
 * \return HG_SUCCESS or corresponding HG error code
 */
hg_return_t margo_addr_self(
    margo_instance_id mid,
    hg_addr_t *addr);

/**
 * Duplicate an existing Mercury address. 
 *
 * \param [in] mid      Margo instance 
 * \param [in] addr     abstract Mercury address to duplicate
 * \param [in] new_addr pointer to newly allocated abstract Mercury address
 *
 * \return HG_SUCCESS or corresponding HG error code
 */
hg_return_t margo_addr_dup(
    margo_instance_id mid,
    hg_addr_t addr,
    hg_addr_t *new_addr);

/**
 * Convert a Mercury addr to a string (returned string includes the
 * terminating null byte '\0'). If buf is NULL, the address is not
 * converted and only the required size of the buffer is returned.
 * If the input value passed through buf_size is too small, HG_SIZE_ERROR
 * is returned and the buf_size output is set to the minimum size required.
 *
 * \param [in] mid          Margo instance 
 * \param [in/out] buf      pointer to destination buffer
 * \param [in/out] buf_size pointer to buffer size
 * \param [in] addr         abstract Mercury address
 *
 * \return HG_SUCCESS or corresponding HG error code
 */
hg_return_t margo_addr_to_string(
    margo_instance_id mid,
    char *buf,
    hg_size_t *buf_size,
    hg_addr_t addr);

/**
 * Initiate a new Mercury RPC using the specified function ID and the
 * local/remote target defined by addr. The handle created can be used to
 * query input and output, as well as issuing the RPC by calling
 * HG_Forward(). After completion the handle must be freed using HG_Destroy().
 *
 * \param [in] mid      Margo instance 
 * \param [in] addr     abstract Mercury address of destination
 * \param [in] id       registered function ID
 * \param [out] handle  pointer to HG handle
 *
 * \return HG_SUCCESS or corresponding HG error code
 */
hg_return_t margo_create(
    margo_instance_id mid,
    hg_addr_t addr,
    hg_id_t id,
    hg_handle_t *handle);

/**
 * Destroy Mercury handle.
 *
 * \param [in] handle   Mercury handle
 *
 * \return HG_SUCCESS or corresponding HG error code
 */
hg_return_t margo_destroy(
    hg_handle_t handle);

/**
 * Increment ref count on a Mercury handle.
 *
 * \param [in] handle Mercury handle
 *
 * \return HG_SUCCESS or corresponding HG error code
 */
#define margo_ref_incr HG_Ref_incr

/**
 * Get info from handle.
 *
 * \param [in] handle Mercury handle
 *
 * \return Pointer to info or NULL in case of failure
 */
#define margo_get_info HG_Get_info

/**
 * Get input from handle (requires registration of input proc to deserialize
 * parameters). Input must be freed using margo_free_input().
 *
 * \param [in] handle           Mercury handle
 * \param [in/out] in_struct    pointer to input structure
 *
 * \return HG_SUCCESS or corresponding HG error code
 */
#define margo_get_input HG_Get_input

/**
 * Free resources allocated when deserializing the input.
 *
 * \param [in] handle           Mercury handle
 * \param [in/out] in_struct    pointer to input structure
 *
 * \return HG_SUCCESS or corresponding HG error code
 */
#define margo_free_input HG_Free_input

/**
 * Get output from handle (requires registration of output proc to deserialize
 * parameters). Output must be freed using margo_free_output().
 *
 * \param [in] handle           Mercury handle
 * \param [in/out] out_struct   pointer to output structure
 *
 * \return HG_SUCCESS or corresponding HG error code
 */
#define margo_get_output HG_Get_output

/**
 * Free resources allocated when deserializing the output.
 *
 * \param [in] handle           Mercury handle
 * \param [in/out] out_struct   pointer to output structure
 *
 * \return HG_SUCCESS or corresponding HG error code
 */
#define margo_free_output HG_Free_output

/**
 * Forward an RPC request to a remote host
 * @param [in] provider ID (may be MARGO_DEFAULT_PROVIDER_ID)
 * @param [in] handle identifier for the RPC to be sent
 * @param [in] in_struct input argument struct for RPC
 * @returns 0 on success, hg_return_t values on error
 */
hg_return_t margo_provider_forward(
    uint16_t provider_id,
    hg_handle_t handle,
    void *in_struct);

#define margo_forward(__handle, __in_struct)\
    margo_provider_forward(MARGO_DEFAULT_PROVIDER_ID, __handle, __in_struct)

/**
 * Forward (without blocking) an RPC request to a remote host
 * @param [in] provider ID (may be MARGO_DEFAULT_PROVIDER_ID)
 * @param [in] handle identifier for the RPC to be sent
 * @param [in] in_struct input argument struct for RPC
 * @param [out] req request to wait on using margo_wait
 * @returns 0 on success, hg_return_t values on error
 */
hg_return_t margo_provider_iforward(
    uint16_t provider_id,
    hg_handle_t handle,
    void* in_struct,
    margo_request* req);

#define margo_iforward(__handle, __in_struct, __req)\
    margo_provider_iforward(MARGO_DEFAULT_PROVIDER_ID, __handle, __in_struct, __req)

/**
 * Wait for an operation initiated by a non-blocking
 * margo function (margo_iforward, margo_irespond, etc.)
 * @param [in] req request to wait on
 * @returns 0 on success, hg_return_t values on error
 */
hg_return_t margo_wait(
    margo_request req);


/**
 * Test if an operation initiated by a non-blocking
 * margo function (margo_iforward, margo_irespond, etc.)
 * has completed.
 *
 * @param [in] req request created by the non-blocking call
 * @param [out] flag 1 if request is completed, 0 otherwise
 *
 * @return 0 on success, ABT error code otherwise
 */
int margo_test(margo_request req, int* flag);

/**
 * Forward an RPC request to a remote host with a user-defined timeout
 * @param [in] handle identifier for the RPC to be sent
 * @param [in] in_struct input argument struct for RPC
 * @param [in] timeout_ms timeout in milliseconds
 * @returns 0 on success, hg_return_t values on error
 */
hg_return_t margo_forward_timed(
    hg_handle_t handle,
    void *in_struct,
    double timeout_ms);

/**
 * Send an RPC response, waiting for completion before returning
 * control to the calling ULT.
 * Note: this call is typically not needed as RPC listeners need not concern
 * themselves with what happens after an RPC finishes. However, there are cases
 * when this is useful (deferring resource cleanup, calling margo_finalize()
 * for e.g. a shutdown RPC).
 * @param [in] handle identifier for the RPC for which a response is being
 * sent
 * @param [in] out_struct output argument struct for response
 * @return HG_SUCCESS on success, hg_return_t values on error. See HG_Respond.
 */
hg_return_t margo_respond(
    hg_handle_t handle,
    void *out_struct);

/**
 * Send an RPC response without blocking.
 * @param [in] handle identifier for the RPC for which a response is being
 * sent
 * @param [in] out_struct output argument struct for response
 * @param [out] req request on which to wait using margo_wait
 * @return HG_SUCCESS on success, hg_return_t values on error. See HG_Respond.
 */
hg_return_t margo_irespond(
    hg_handle_t handle,
    void *out_struct,
    margo_request* req);

/**
 * Create an abstract bulk handle from specified memory segments.
 * Memory allocated is then freed when margo_bulk_free() is called.
 * \remark If NULL is passed to buf_ptrs, i.e.,
 * \verbatim margo_bulk_create(mid, count, NULL, buf_sizes, flags, &handle) \endverbatim
 * memory for the missing buf_ptrs array will be internally allocated.
 *
 * \param [in] mid          Margo instance 
 * \param [in] count        number of segments
 * \param [in] buf_ptrs     array of pointers
 * \param [in] buf_sizes    array of sizes
 * \param [in] flags        permission flag:
 *                             - HG_BULK_READWRITE
 *                             - HG_BULK_READ_ONLY
 *                             - HG_BULK_WRITE_ONLY
 * \param [out] handle      pointer to returned abstract bulk handle
 *
 * \return HG_SUCCESS or corresponding HG error code
 */
hg_return_t margo_bulk_create(
    margo_instance_id mid,
    hg_uint32_t count,
    void **buf_ptrs,
    const hg_size_t *buf_sizes,
    hg_uint8_t flags,
    hg_bulk_t *handle);

/**
 * Free bulk handle.
 *
 * \param [in/out] handle   abstract bulk handle
 *
 * \return HG_SUCCESS or corresponding HG error code
 */
hg_return_t margo_bulk_free(
    hg_bulk_t handle);

/**
 * Increment ref count on bulk handle.
 *
 * \param handle [IN]           abstract bulk handle
 *
 * \return HG_SUCCESS or corresponding HG error code
 */
#define margo_bulk_ref_incr HG_Bulk_ref_incr

/**
 * Access bulk handle to retrieve memory segments abstracted by handle.
 *
 * \param [in] handle           abstract bulk handle
 * \param [in] offset           bulk offset
 * \param [in] size             bulk size
 * \param [in] flags            permission flag:
 *                                 - HG_BULK_READWRITE
 *                                 - HG_BULK_READ_ONLY
 * \param [in] max_count        maximum number of segments to be returned
 * \param [in/out] buf_ptrs     array of buffer pointers
 * \param [in/out] buf_sizes    array of buffer sizes
 * \param [out] actual_count    actual number of segments returned
 *
 * \return HG_SUCCESS or corresponding HG error code
 */
#define margo_bulk_access HG_Bulk_access

/**
 * Get total size of data abstracted by bulk handle.
 *
 * \param [in] handle   abstract bulk handle
 *
 * \return Non-negative value
 */
#define margo_bulk_get_size HG_Bulk_get_size

/**
 * Get total number of segments abstracted by bulk handle.
 *
 * \param [in] handle   abstract bulk handle
 *
 * \return Non-negative value
 */
#define margo_bulk_get_segment_count HG_Bulk_get_segment_count

/**
 * Get size required to serialize bulk handle.
 *
 * \param [in] handle           abstract bulk handle
 * \param [in] request_eager    boolean (passing HG_TRUE adds size of encoding
 *                              actual data along the handle if handle meets
 *                              HG_BULK_READ_ONLY flag condition)
 *
 * \return Non-negative value
 */
#define margo_bulk_get_serialize_size HG_Bulk_get_serialize_size

/**
 * Serialize bulk handle into a buffer.
 *
 * \param [in/out] buf          pointer to buffer
 * \param [in] buf_size         buffer size
 * \param [in] request_eager    boolean (passing HG_TRUE encodes actual data
 *                              along the handle, which is more efficient for
 *                              small data, this is only valid if bulk handle
 *                              has HG_BULK_READ_ONLY permission)
 * \param [in] handle           abstract bulk handle
 *
 * \return HG_SUCCESS or corresponding HG error code
 */
#define margo_bulk_serialize HG_Bulk_serialize

/**
 * Deserialize bulk handle from an existing buffer.
 *
 * \param [in] mid      Margo instance 
 * \param [out] handle  abstract bulk handle
 * \param [in] buf      pointer to buffer
 * \param [in] buf_size buffer size
 *
 * \return HG_SUCCESS or corresponding HG error code
 */
hg_return_t margo_bulk_deserialize(
    margo_instance_id mid,
    hg_bulk_t *handle,
    const void *buf,
    hg_size_t buf_size);

/** 
 * Perform a bulk transfer
 * @param [in] mid Margo instance
 * @param [in] op type of operation to perform
 * @param [in] origin_addr remote Mercury address
 * @param [in] origin_handle remote Mercury bulk memory handle
 * @param [in] origin_offset offset into remote bulk memory to access
 * @param [in] local_handle local bulk memory handle
 * @param [in] local_offset offset into local bulk memory to access
 * @param [in] size size (in bytes) of transfer
 * @returns 0 on success, hg_return_t values on error
 */
hg_return_t margo_bulk_transfer(
    margo_instance_id mid,
    hg_bulk_op_t op,
    hg_addr_t origin_addr,
    hg_bulk_t origin_handle,
    size_t origin_offset,
    hg_bulk_t local_handle,
    size_t local_offset,
    size_t size);

/** 
 * Asynchronously performs a bulk transfer
 * @param [in] mid Margo instance
 * @param [in] op type of operation to perform
 * @param [in] origin_addr remote Mercury address
 * @param [in] origin_handle remote Mercury bulk memory handle
 * @param [in] origin_offset offset into remote bulk memory to access
 * @param [in] local_handle local bulk memory handle
 * @param [in] local_offset offset into local bulk memory to access
 * @param [in] size size (in bytes) of transfer
 * @param [out] req request to wait on using margo_wait
 * @returns 0 on success, hg_return_t values on error
 */
hg_return_t margo_bulk_itransfer(
    margo_instance_id mid,
    hg_bulk_op_t op,
    hg_addr_t origin_addr,
    hg_bulk_t origin_handle,
    size_t origin_offset,
    hg_bulk_t local_handle,
    size_t local_offset,
    size_t size,
    margo_request* req);

/**
 * Suspends the calling ULT for a specified time duration
 * @param [in] mid Margo instance
 * @param [in] timeout_ms timeout duration in milliseconds
 */
void margo_thread_sleep(
    margo_instance_id mid,
    double timeout_ms);

/**
 * Retrieve the abt_handler pool that was associated with the instance at 
 *    initialization time
 * @param [in] mid Margo instance
 * @param [out] pool handler pool
 * @return 0 on success, error code on failure
 */
int margo_get_handler_pool(margo_instance_id mid, ABT_pool* pool);

/**
 * Retrieve the rpc handler abt pool that is associated with this handle
 * @param [in] h handle
 * @return pool
 */
ABT_pool margo_hg_handle_get_handler_pool(hg_handle_t h);

/**
 * Retrieve the Mercury context that was associated with this instance at
 *    initialization time
 * @param [in] mid Margo instance
 * @return the Mercury context used in margo_init
 */
hg_context_t* margo_get_context(margo_instance_id mid);

/**
 * Retrieve the Mercury class that was associated with this instance at
 *    initialization time
 * @param [in] mid Margo instance
 * @return the Mercury class used in margo_init
 */
hg_class_t* margo_get_class(margo_instance_id mid);

/**
 * Get the margo_instance_id from a received RPC handle.
 *
 * \param [in] h          RPC handle
 * 
 * \return Margo instance
 */
margo_instance_id margo_hg_handle_get_instance(hg_handle_t h);

/**
 * Get the margo_instance_id from an hg_info struct 
 *
 * \param [in] info       hg_info struct 
 * 
 * \return Margo instance
 */
margo_instance_id margo_hg_info_get_instance(const struct hg_info *info);

/**
 * Enables diagnostic collection on specified Margo instance
 *
 * @param [in] mid Margo instance
 * @returns void
 */
void margo_diag_start(margo_instance_id mid);

/**
 * Appends diagnostic statistics (enabled via margo_diag_start()) to specified 
 * output file.
 *
 * @param [in] mid Margo instance
 * @param [in] file output file ("-" for stdout)
 * @param [in] uniquify flag indicating if file name should have additional
 *   information added to it to make output from different processes unique
 * @returns void
 */
void margo_diag_dump(margo_instance_id mid, const char* file, int uniquify);

/**
 * Sets configurable parameters/hints
 *
 * @param [in] mid Margo instance
 * @param [in] option numerical option number
 * @param [out] inout_param used to pass in values
 * @returns void
 */
void margo_set_param(margo_instance_id mid, int option, const void *param);

/**
 * Retrieves configurable parameters/hints
 *
 * @param [in] mid Margo instance
 * @param [in] option numerical option number
 * @param [out] param used to pass out values
 * @returns void
 */
void margo_get_param(margo_instance_id mid, int option, void *param);


/**
 * @private
 * Internal function used by MARGO_REGISTER, not
 * supposed to be called by users!
 *
 * @param mid Margo instance
 *
 * @return whether margo_finalize() was called.
 */
int __margo_internal_finalize_requested(margo_instance_id mid);

/**
 * @private
 * Internal function used by MARGO_REGISTER, not
 * supposed to be called by users!
 *
 * @param mid Margo instance
 */
void __margo_internal_incr_pending(margo_instance_id mid);

/**
 * @private
 * Internal function used by MARGO_REGISTER, not
 * supposed to be called by users!
 *
 * @param mid Margo instance
 */
void __margo_internal_decr_pending(margo_instance_id mid);

/**
 * macro that registers a function as an RPC.
 */
#define MARGO_REGISTER(__mid, __func_name, __in_t, __out_t, __handler) \
    margo_provider_register_name(__mid, __func_name, \
        BOOST_PP_CAT(hg_proc_, __in_t), \
        BOOST_PP_CAT(hg_proc_, __out_t), \
        __handler##_handler, \
        MARGO_DEFAULT_PROVIDER_ID, ABT_POOL_NULL);

#define MARGO_REGISTER_PROVIDER(__mid, __func_name, __in_t, __out_t, __handler, __provider_id, __pool) \
    margo_provider_register_name(__mid, __func_name, \
        BOOST_PP_CAT(hg_proc_, __in_t), \
        BOOST_PP_CAT(hg_proc_, __out_t), \
        __handler##_handler, \
        __provider_id, __pool);

#define NULL_handler NULL

/**
 * macro that defines a function to glue an RPC handler to a ult handler
 * @param [in] __name name of handler function
 */
#define DEFINE_MARGO_RPC_HANDLER(__name) \
void __name##_wrapper(hg_handle_t handle) { \
    __name(handle); \
    margo_instance_id __mid; \
    __mid = margo_hg_handle_get_instance(handle); \
    __margo_internal_decr_pending(__mid); \
    if(__margo_internal_finalize_requested(__mid)) { \
        margo_finalize(__mid); \
    } \
} \
hg_return_t __name##_handler(hg_handle_t handle) { \
    int __ret; \
    ABT_pool __pool; \
    margo_instance_id __mid; \
    __mid = margo_hg_handle_get_instance(handle); \
<<<<<<< HEAD
    if(__mid == MARGO_INSTANCE_NULL) { \
        return(HG_OTHER_ERROR); \
    } \
=======
    if(__mid == MARGO_INSTANCE_NULL) { return(HG_OTHER_ERROR); } \
    if(__margo_internal_finalize_requested(__mid)) { return(HG_CANCELED); } \
>>>>>>> ca395517
    __pool = margo_hg_handle_get_handler_pool(handle); \
    __margo_internal_incr_pending(__mid); \
    __ret = ABT_thread_create(__pool, (void (*)(void *))__name##_wrapper, handle, ABT_THREAD_ATTR_NULL, NULL); \
    if(__ret != 0) { \
        return(HG_NOMEM_ERROR); \
    } \
    return(HG_SUCCESS); \
}

/**
 * macro that declares the prototype for a function to glue an RPC 
 * handler to a ult
 * @param [in] __name name of handler function
 */
#define DECLARE_MARGO_RPC_HANDLER(__name) hg_return_t __name##_handler(hg_handle_t handle);

#ifdef __cplusplus
}
#endif

#endif /* __MARGO */<|MERGE_RESOLUTION|>--- conflicted
+++ resolved
@@ -871,14 +871,8 @@
     ABT_pool __pool; \
     margo_instance_id __mid; \
     __mid = margo_hg_handle_get_instance(handle); \
-<<<<<<< HEAD
-    if(__mid == MARGO_INSTANCE_NULL) { \
-        return(HG_OTHER_ERROR); \
-    } \
-=======
     if(__mid == MARGO_INSTANCE_NULL) { return(HG_OTHER_ERROR); } \
     if(__margo_internal_finalize_requested(__mid)) { return(HG_CANCELED); } \
->>>>>>> ca395517
     __pool = margo_hg_handle_get_handler_pool(handle); \
     __margo_internal_incr_pending(__mid); \
     __ret = ABT_thread_create(__pool, (void (*)(void *))__name##_wrapper, handle, ABT_THREAD_ATTR_NULL, NULL); \
