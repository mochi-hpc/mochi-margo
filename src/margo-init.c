--- conflicted
+++ resolved
@@ -405,12 +405,8 @@
         ABT_mutex_free(&mid->finalize_mutex);
         ABT_cond_free(&mid->finalize_cond);
         ABT_mutex_free(&mid->pending_operations_mtx);
-<<<<<<< HEAD
-        if (mid->current_rpc_id_key) ABT_key_free(&(mid->current_rpc_id_key));
         if (mid->plumber_bucket_policy) free(mid->plumber_bucket_policy);
         if (mid->plumber_nic_policy) free(mid->plumber_nic_policy);
-=======
->>>>>>> 093a2031
         free(mid);
     }
     __margo_hg_destroy(&hg);
