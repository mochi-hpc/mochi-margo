/*
 * (C) 2020 The University of Chicago
 *
 * See COPYRIGHT in top-level directory.
 */
#ifndef __MARGO_INTERNAL_H
#define __MARGO_INTERNAL_H
#include <assert.h>
#include <stdbool.h>
#include <unistd.h>
#include <errno.h>
#include <abt.h>
#include <stdlib.h>
#include <json-c/json.h>

#include <margo-config-private.h>
#include <time.h>
#include <math.h>

#include "margo.h"
#include "margo-timer.h"
#include "margo-config.h"
#include "margo-abt-config.h"
#include "margo-hg-config.h"
#include "margo-abt-macros.h"
#include "margo-logging.h"
#include "margo-monitoring.h"
#include "margo-bulk-util.h"
#include "margo-timer-private.h"
#include "utlist.h"
#include "uthash.h"

#define MARGO_OWNS_HG_CLASS   0x1
#define MARGO_OWNS_HG_CONTEXT 0x2

struct margo_handle_cache_el; /* defined in margo-handle-cache.c */

struct margo_finalize_cb {
    const void* owner;
    void (*callback)(void*);
    void*                     uargs;
    struct margo_finalize_cb* next;
};

struct margo_timer_list; /* defined in margo-timer.c */

/* Stores the name and rpc id of a registered RPC.  We track this purely for
 * debugging and instrumentation purposes
 */
struct margo_registered_rpc {
    hg_id_t                      id;            /* rpc id */
    char                         func_name[64]; /* string name of rpc */
    struct margo_registered_rpc* next;          /* pointer to next in list */
};

struct margo_instance {
    /* Refcount */
    _Atomic unsigned refcount;

    /* Argobots environment */
    struct margo_abt abt;

    /* Mercury environment */
    struct margo_hg hg;

    /* Progress pool and default handler pool (index from abt.pools) */
    _Atomic unsigned progress_pool_idx;
    _Atomic unsigned rpc_pool_idx;

    /* internal to margo for this particular instance */
    ABT_thread       hg_progress_tid;
    _Atomic int      hg_progress_shutdown_flag;
    _Atomic unsigned hg_progress_timeout_ub;
    _Atomic unsigned hg_progress_spindown_msec;

    /* "when_needed" progress logic */
    struct {
        bool             flag;
        uint64_t         pending;
        ABT_mutex_memory mutex;
        ABT_cond_memory  cond;
    } progress_when_needed;

    uint16_t num_registered_rpcs; /* number of registered rpc's by all providers
                                     on this instance */
    /* list of rpcs registered on this instance for debugging and profiling
     * purposes */
    struct margo_registered_rpc* registered_rpcs;

    /* control logic for callers waiting on margo to be finalized */
    _Atomic bool              finalize_flag;
    _Atomic int               finalize_refcount;
    ABT_mutex                 finalize_mutex;
    ABT_cond                  finalize_cond;
    struct margo_finalize_cb* finalize_cb;
    struct margo_finalize_cb* prefinalize_cb;

    /* control logic to prevent margo_finalize from destroying
       the instance when some operations are pending */
    unsigned  pending_operations;
    ABT_mutex pending_operations_mtx;
    int       finalize_requested;

    /* control logic for shutting down */
    hg_id_t shutdown_rpc_id;
    bool    enable_remote_shutdown;

    /* control logic for provider identity */
    hg_id_t identity_rpc_id;

    /* timer data */
    struct margo_timer_list* timer_list;

    /* linked list of free hg handles and a hash of in-use handles */
    size_t                        handle_cache_size;
    struct margo_handle_cache_el* free_handle_list;
    struct margo_handle_cache_el* used_handle_hash;
    ABT_mutex handle_cache_mtx; /* mutex protecting access to above caches */

    /* logging */
    struct margo_logger logger;
    margo_log_level     log_level;

    /* monitoring */
    struct margo_monitor* monitor;

    /* some extra stats on progress/trigger calls */
    _Atomic uint64_t num_progress_calls;
    _Atomic uint64_t num_trigger_calls;

    /* callpath tracking */
    ABT_key current_rpc_id_key;

    /* optional diagnostics data tracking */
    int abt_profiling_enabled;
<<<<<<< HEAD
    int rpc_tracing_enabled;
=======

    /* margo plumber policies, if enabled */
    char* plumber_bucket_policy;
    char* plumber_nic_policy;
>>>>>>> f34e571a
};

#define MARGO_PROGRESS_POOL(mid) (mid)->abt.pools[mid->progress_pool_idx].pool

#define MARGO_RPC_POOL(mid) (mid)->abt.pools[mid->rpc_pool_idx].pool

typedef enum margo_request_kind {
    MARGO_REQ_EVENTUAL,
    MARGO_REQ_CALLBACK
} margo_request_kind;

struct margo_request_struct {
    margo_timer_t        timer;
    margo_instance_id    mid;
    hg_handle_t          handle;
    margo_monitor_data_t monitor_data;
    margo_request_type   type; // forward, respond, or bulk
    margo_request_kind   kind; // callback or eventual
    union {
        struct {
            margo_eventual_t ev;
            hg_return_t      hret;
        } eventual;
        struct {
            void (*cb)(void*, hg_return_t);
            void* uargs;
        } callback;
    } u;
};

// Data registered to an RPC id with HG_Register_data
struct margo_rpc_data {
    margo_instance_id mid;
    _Atomic(ABT_pool) pool;
    char*             rpc_name;
    hg_proc_cb_t      in_proc_cb;  /* user-provided input proc */
    hg_proc_cb_t      out_proc_cb; /* user-provided output proc */
    void*             user_data;
    void (*user_free_callback)(void*);
};

// Data associated with a handle with HG_Set_data
struct margo_handle_data {
    margo_instance_id mid;
    ABT_pool          pool;
    const char*       rpc_name; /* note: same pointer as in margo_rpc_data,
                                   not the responsibility of the handle to free it */
    hg_proc_cb_t in_proc_cb;    /* user-provided input proc */
    hg_proc_cb_t out_proc_cb;   /* user-provided output proc */
    void*        user_data;
    void (*user_free_callback)(void*);
    margo_monitor_data_t monitor_data;
};

struct lookup_cb_evt {
    hg_return_t hret;
    hg_addr_t   addr;
};

MERCURY_GEN_PROC(margo_shutdown_out_t, ((int32_t)(ret)))

typedef struct {
    hg_handle_t handle;
} margo_forward_timeout_cb_dat;

typedef struct {
    ABT_mutex mutex;
    ABT_cond  cond;
    char      is_asleep;
} margo_thread_sleep_cb_dat;

#define PROGRESS_NEEDED_INCR(__mid__)                                \
    do {                                                             \
        bool notify = false;                                         \
        if ((__mid__)->progress_when_needed.flag) {                  \
            ABT_mutex_lock(ABT_MUTEX_MEMORY_GET_HANDLE(              \
                &(__mid__)->progress_when_needed.mutex));            \
            notify = ++(__mid__)->progress_when_needed.pending == 1; \
            ABT_mutex_unlock(ABT_MUTEX_MEMORY_GET_HANDLE(            \
                &(__mid__)->progress_when_needed.mutex));            \
        }                                                            \
        if (notify) {                                                \
            ABT_cond_signal(ABT_COND_MEMORY_GET_HANDLE(              \
                &(__mid__)->progress_when_needed.cond));             \
        }                                                            \
    } while (0)

#define PROGRESS_NEEDED_DECR(__mid__)                     \
    do {                                                  \
        if ((__mid__)->progress_when_needed.flag) {       \
            ABT_mutex_lock(ABT_MUTEX_MEMORY_GET_HANDLE(   \
                &(__mid__)->progress_when_needed.mutex)); \
            --(__mid__)->progress_when_needed.pending;    \
            ABT_mutex_unlock(ABT_MUTEX_MEMORY_GET_HANDLE( \
                &(__mid__)->progress_when_needed.mutex)); \
        }                                                 \
    } while (0)

#define WAIT_FOR_PROGRESS_TO_BE_NEEDED(__mid__)                             \
    do {                                                                    \
        if ((__mid__)->progress_when_needed.flag) {                         \
            ABT_mutex_lock(ABT_MUTEX_MEMORY_GET_HANDLE(                     \
                &(__mid__)->progress_when_needed.mutex));                   \
            while (!(__mid__)->progress_when_needed.pending) {              \
                ABT_cond_wait(ABT_COND_MEMORY_GET_HANDLE(                   \
                                  &(__mid__)->progress_when_needed.cond),   \
                              ABT_MUTEX_MEMORY_GET_HANDLE(                  \
                                  &(__mid__)->progress_when_needed.mutex)); \
                if (!(__mid__)->progress_when_needed.flag) break;           \
            }                                                               \
            ABT_mutex_unlock(ABT_MUTEX_MEMORY_GET_HANDLE(                   \
                &(__mid__)->progress_when_needed.mutex));                   \
        }                                                                   \
    } while (0)

#define MARGO_TRACE    margo_trace
#define MARGO_DEBUG    margo_debug
#define MARGO_INFO     margo_info
#define MARGO_WARNING  margo_warning
#define MARGO_ERROR    margo_error
#define MARGO_CRITICAL margo_critical

#endif<|MERGE_RESOLUTION|>--- conflicted
+++ resolved
@@ -133,14 +133,11 @@
 
     /* optional diagnostics data tracking */
     int abt_profiling_enabled;
-<<<<<<< HEAD
     int rpc_tracing_enabled;
-=======
 
     /* margo plumber policies, if enabled */
     char* plumber_bucket_policy;
     char* plumber_nic_policy;
->>>>>>> f34e571a
 };
 
 #define MARGO_PROGRESS_POOL(mid) (mid)->abt.pools[mid->progress_pool_idx].pool
