--- conflicted
+++ resolved
@@ -22,11 +22,8 @@
 #define DEFAULT_MERCURY_PROGRESS_TIMEOUT_UB 100 /* 100 milliseconds */
 #define DEFAULT_MERCURY_HANDLE_CACHE_SIZE 32
 
-<<<<<<< HEAD
 #define MARGO_SPARKLINE_TIMESLICE 1
 
-/* internal structure to store timing information */
-=======
 /* If margo is initializing ABT, we need to track how many instances of margo
  * are being created, so that the last one can call ABT_finalize.
  * If margo initializes ABT, g_num_margo_instances_mtx will be created, so
@@ -37,7 +34,6 @@
 static ABT_mutex g_num_margo_instances_mtx = ABT_MUTEX_NULL; // mutex for above global variable
 
 /* Structure to store timing information */
->>>>>>> 016dbdce
 struct diag_data
 {
     /* breadcrumb stats */
