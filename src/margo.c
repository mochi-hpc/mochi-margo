/*
 * (C) 2015 The University of Chicago
 * 
 * See COPYRIGHT in top-level directory.
 */

#include <assert.h>
#include <unistd.h>
#include <errno.h>
#include <abt.h>
#include <stdlib.h>

#include <margo-config.h>
#include <time.h>
#include <math.h>
#include <endian.h>

#include "margo.h"
#include "margo-timer.h"
#include "utlist.h"
#include "uthash.h"

#define DEFAULT_MERCURY_PROGRESS_TIMEOUT_UB 100 /* 100 milliseconds */
#define DEFAULT_MERCURY_HANDLE_CACHE_SIZE 32

<<<<<<< HEAD
/* If margo is initializing ABT, we need to track how many instances of margo
 * are being created, so that the last one can call ABT_finalize.
 * If margo initializes ABT, g_num_margo_instances_mtx will be created, so
 * in later calls and in margo_cleanup we can check for g_num_margo_instances_mtx != ABT_MUTEX_NULL
 * to know if we should do something to cleanup ABT as well.
 */
static int g_num_margo_instances = 0; // how many margo instances exist
static ABT_mutex g_num_margo_instances_mtx = ABT_MUTEX_NULL; // mutex for above global variable

=======
/* Structure to store timing information */
>>>>>>> 321c6534
struct diag_data
{
    double min;
    double max;
    double cumulative;
    int count;

    /* the following fields are only used when this structure is used to track
     * rpc timing information
     */
    uint64_t rpc_breadcrumb;  /* identifier for rpc and it's ancestors */
    UT_hash_handle hh;        /* hash table link */
};

/* key for Argobots thread-local storage to track RPC breadcrumbs across thread
 * execution
 */
static ABT_key rpc_breadcrumb_key = ABT_KEY_NULL;

#define __DIAG_UPDATE(__data, __time)\
do {\
    __data.count++; \
    __data.cumulative += (__time); \
    if((__time) > __data.max) __data.max = (__time); \
    if(__data.min == 0 || (__time) < __data.min) __data.min = (__time); \
} while(0)

struct margo_handle_cache_el
{
    hg_handle_t handle;
    UT_hash_handle hh; /* in-use hash link */
    struct margo_handle_cache_el *next; /* free list link */
};

struct margo_finalize_cb
{
    void* owner;
    void(*callback)(void*);
    void* uargs;
    struct margo_finalize_cb* next;
};

struct margo_timer_list; /* defined in margo-timer.c */

/* Stores the name and rpc id of a registered RPC.  We track this purely for
 * debugging and instrumentation purposes
 */
struct margo_registered_rpc
{
    hg_id_t id;                            /* rpc id */
    uint64_t rpc_breadcrumb_fragment;      /* fragment id used in rpc tracing */
    char func_name[64];                    /* string name of rpc */
    struct margo_registered_rpc *next;     /* pointer to next in list */
};

struct margo_instance
{
    /* mercury/argobots state */
    hg_context_t *hg_context;
    hg_class_t *hg_class;
    ABT_pool handler_pool;
    ABT_pool progress_pool;

    /* internal to margo for this particular instance */
    int margo_init;
    ABT_thread hg_progress_tid;
    int hg_progress_shutdown_flag;
    ABT_xstream progress_xstream;
    int owns_progress_pool;
    ABT_xstream *rpc_xstreams;
    int num_handler_pool_threads;
    unsigned int hg_progress_timeout_ub;

    /* list of rpcs registered on this instance for debugging and profiling purposes */
    struct margo_registered_rpc *registered_rpcs;

    /* control logic for callers waiting on margo to be finalized */
    int finalize_flag;
    int refcount;
    ABT_mutex finalize_mutex;
    ABT_cond finalize_cond;
    struct margo_finalize_cb* finalize_cb;

    /* control logic to prevent margo_finalize from destroying
       the instance when some operations are pending */
    unsigned pending_operations;
    ABT_mutex pending_operations_mtx;
    int finalize_requested;

    /* control logic for shutting down */
    hg_id_t shutdown_rpc_id;
    int enable_remote_shutdown;

    /* timer data */
    struct margo_timer_list* timer_list;
    /* linked list of free hg handles and a hash of in-use handles */
    struct margo_handle_cache_el *free_handle_list;
    struct margo_handle_cache_el *used_handle_hash;
    ABT_mutex handle_cache_mtx; /* mutex protecting access to above caches */

    /* optional diagnostics data tracking */
    /* NOTE: technically the following fields are subject to races if they
     * are updated from more than one thread at a time.  We will be careful
     * to only update the counters from the progress_fn,
     * which will serialize access.
     */
    int diag_enabled;
    struct diag_data diag_trigger_elapsed;
    struct diag_data diag_progress_elapsed_zero_timeout;
    struct diag_data diag_progress_elapsed_nonzero_timeout;
    struct diag_data diag_progress_timeout_value;
    struct diag_data *diag_rpc;
    ABT_mutex diag_rpc_mutex;
};

struct margo_request_struct {
    ABT_eventual eventual;
    margo_timer_t* timer;
    hg_handle_t handle;
    double start_time;       /* timestamp of when the operation started */
    uint64_t rpc_breadcrumb; /* statistics tracking identifier, if applicable */
};

struct margo_rpc_data
{
	margo_instance_id mid;
    ABT_pool pool;
	void* user_data;
	void (*user_free_callback)(void *);
};

MERCURY_GEN_PROC(margo_shutdown_out_t, ((int32_t)(ret)))

static void hg_progress_fn(void* foo);
static void margo_rpc_data_free(void* ptr);
static uint64_t margo_breadcrumb_set(hg_id_t rpc_id);
static void margo_breadcrumb_measure(margo_instance_id mid, uint64_t rpc_breadcrumb, double start);
static void remote_shutdown_ult(hg_handle_t handle);
DECLARE_MARGO_RPC_HANDLER(remote_shutdown_ult);

static inline void demux_id(hg_id_t in, hg_id_t* base_id, uint16_t *provider_id)
{
    /* retrieve low bits for provider */
    *provider_id = 0;
    *provider_id += (in & (((1<<(__MARGO_PROVIDER_ID_SIZE*8))-1)));

    /* clear low order bits */
    *base_id = (in >> (__MARGO_PROVIDER_ID_SIZE*8)) <<
        (__MARGO_PROVIDER_ID_SIZE*8);

    return;
}

static inline hg_id_t mux_id(hg_id_t base_id, uint16_t provider_id)
{
    hg_id_t id;

    id = (base_id >> (__MARGO_PROVIDER_ID_SIZE*8)) <<
       (__MARGO_PROVIDER_ID_SIZE*8);
    id |= provider_id;

    return id;
}

static inline hg_id_t gen_id(const char* func_name, uint16_t provider_id)
{
    hg_id_t id;
    unsigned hashval;

    HASH_JEN(func_name, strlen(func_name), hashval);
    id = hashval << (__MARGO_PROVIDER_ID_SIZE*8);
    id |= provider_id;

    return id;
}

static hg_return_t margo_handle_cache_init(margo_instance_id mid);
static void margo_handle_cache_destroy(margo_instance_id mid);
static hg_return_t margo_handle_cache_get(margo_instance_id mid,
    hg_addr_t addr, hg_id_t id, hg_handle_t *handle);
static hg_return_t margo_handle_cache_put(margo_instance_id mid,
    hg_handle_t handle);
static hg_id_t margo_register_internal(margo_instance_id mid, hg_id_t id,
    hg_proc_cb_t in_proc_cb, hg_proc_cb_t out_proc_cb, hg_rpc_cb_t rpc_cb, ABT_pool pool);
static void set_argobots_tunables(void);

/* Set tunable parameters in Argobots to be more friendly to typical Margo
 * use cases.  No return value, this is a best-effort advisory function. It
 * also will (where possible) defer to any pre-existing explicit environment
 * variable settings.  We only override if the user has not specified yet.
 */
static void set_argobots_tunables(void)
{

    /* Rationale: Margo is very likely to create a single producer (the
     * progress function), multiple consumer usage pattern that
     * causes excess memory consumption in some versions of
     * Argobots.  See
     * https://xgitlab.cels.anl.gov/sds/margo/issues/40 for details.
     * We therefore set the ABT_MEM_MAX_NUM_STACKS parameter 
     * for Argobots to a low value so that RPC handler threads do not
     * queue large numbers of stacks for reuse in per-ES data 
     * structures.
     */
    if(!getenv("ABT_MEM_MAX_NUM_STACKS"))
        putenv("ABT_MEM_MAX_NUM_STACKS=8");

    /* Rationale: the default stack size in Argobots (as of February 2019)
     * is 16K, but this is likely to be too small for Margo as it traverses
     * a Mercury -> communications library call stack, and the potential 
     * stack corruptions are very hard to debug.  We therefore pick a much
     * higher default stack size.  See this mailing list thread for
     * discussion:
     * https://lists.argobots.org/pipermail/discuss/2019-February/000039.html
     */
    if(!getenv("ABT_THREAD_STACKSIZE"))
        putenv("ABT_THREAD_STACKSIZE=2097152");

    return;
}

margo_instance_id margo_init_opt(const char *addr_str, int mode, const struct hg_init_info *hg_init_info,
    int use_progress_thread, int rpc_thread_count)
{
    ABT_xstream progress_xstream = ABT_XSTREAM_NULL;
    ABT_pool progress_pool = ABT_POOL_NULL;
    ABT_sched progress_sched;
    ABT_sched self_sched;
    ABT_xstream self_xstream;
    ABT_xstream *rpc_xstreams = NULL;
    ABT_sched *rpc_scheds = NULL;
    ABT_xstream rpc_xstream = ABT_XSTREAM_NULL;
    ABT_pool rpc_pool = ABT_POOL_NULL;
    hg_class_t *hg_class = NULL;
    hg_context_t *hg_context = NULL;
    int listen_flag = (mode == MARGO_CLIENT_MODE) ? HG_FALSE : HG_TRUE;
    int i;
    int ret;
    struct margo_instance *mid = MARGO_INSTANCE_NULL;

    if(mode != MARGO_CLIENT_MODE && mode != MARGO_SERVER_MODE) goto err;

    /* adjust argobots settings to suit Margo */
    set_argobots_tunables();

    if (ABT_initialized() == ABT_ERR_UNINITIALIZED)
    {
        ret = ABT_init(0, NULL); /* XXX: argc/argv not currently used by ABT ... */
        if(ret != 0) goto err;
        ret = ABT_mutex_create(&g_num_margo_instances_mtx);
        if(ret != 0) goto err;
    }

    /* set caller (self) ES to sleep when idle by using sched_wait */
    ret = ABT_sched_create_basic(ABT_SCHED_BASIC_WAIT, 0, NULL, 
        ABT_SCHED_CONFIG_NULL, &self_sched);
    if(ret != ABT_SUCCESS) goto err;
    ret = ABT_xstream_self(&self_xstream);
    if(ret != ABT_SUCCESS) goto err;
    ret = ABT_xstream_set_main_sched(self_xstream, self_sched);
    if(ret != ABT_SUCCESS) {
        // best effort
        ABT_sched_free(&self_sched);
    }

    if (use_progress_thread)
    {
        /* create an xstream to run progress engine */
        ret = ABT_sched_create_basic(ABT_SCHED_BASIC_WAIT, 0, NULL,
           ABT_SCHED_CONFIG_NULL, &progress_sched);
        if (ret != ABT_SUCCESS) goto err;
        ret = ABT_xstream_create(progress_sched, &progress_xstream);
        if (ret != ABT_SUCCESS) goto err;
    }
    else
    {
        ret = ABT_xstream_self(&progress_xstream);
        if (ret != ABT_SUCCESS) goto err;
    }
    ret = ABT_xstream_get_main_pools(progress_xstream, 1, &progress_pool);
    if (ret != ABT_SUCCESS) goto err;

    if (rpc_thread_count > 0)
    {
        /* create a collection of xstreams to run RPCs */
        rpc_xstreams = calloc(rpc_thread_count, sizeof(*rpc_xstreams));
        if (rpc_xstreams == NULL) goto err;
        rpc_scheds = calloc(rpc_thread_count, sizeof(*rpc_scheds));
        if (rpc_scheds == NULL) goto err;
        ret = ABT_pool_create_basic(ABT_POOL_FIFO_WAIT, ABT_POOL_ACCESS_MPMC, ABT_TRUE, &rpc_pool);
        if (ret != ABT_SUCCESS) goto err;
        for(i=0; i<rpc_thread_count; i++) 
        {
            ret = ABT_sched_create_basic(ABT_SCHED_BASIC_WAIT, 1, &rpc_pool,
               ABT_SCHED_CONFIG_NULL, &rpc_scheds[i]);
            if (ret != ABT_SUCCESS) goto err;
            ret = ABT_xstream_create(rpc_scheds[i], rpc_xstreams+i);
            if (ret != ABT_SUCCESS) goto err;
        }
    }
    else if (rpc_thread_count == 0)
    {
        ret = ABT_xstream_self(&rpc_xstream);
        if (ret != ABT_SUCCESS) goto err;
        ret = ABT_xstream_get_main_pools(rpc_xstream, 1, &rpc_pool);
        if (ret != ABT_SUCCESS) goto err;
    }
    else
    {
        rpc_pool = progress_pool;
    }

    hg_class = HG_Init_opt(addr_str, listen_flag, hg_init_info);
    if(!hg_class) goto err;

    hg_context = HG_Context_create(hg_class);
    if(!hg_context) goto err;

    mid = margo_init_pool(progress_pool, rpc_pool, hg_context);
    if (mid == MARGO_INSTANCE_NULL) goto err;

    mid->margo_init = 1;
    mid->owns_progress_pool = use_progress_thread;
    mid->progress_xstream = progress_xstream;
    mid->num_handler_pool_threads = rpc_thread_count < 0 ? 0 : rpc_thread_count;
    mid->rpc_xstreams = rpc_xstreams;

    return mid;

err:
    if(mid)
    {
        margo_timer_list_free(mid->timer_list);
        ABT_mutex_free(&mid->finalize_mutex);
        ABT_cond_free(&mid->finalize_cond);
        free(mid);
    }
    if (use_progress_thread && progress_xstream != ABT_XSTREAM_NULL)
    {
        ABT_xstream_join(progress_xstream);
        ABT_xstream_free(&progress_xstream);
    }
    if (rpc_thread_count > 0 && rpc_xstreams != NULL)
    {
        for (i = 0; i < rpc_thread_count; i++)
        {
            ABT_xstream_join(rpc_xstreams[i]);
            ABT_xstream_free(&rpc_xstreams[i]);
        }
        free(rpc_xstreams);
        free(rpc_scheds);
    }
    if(hg_context)
        HG_Context_destroy(hg_context);
    if(hg_class)
        HG_Finalize(hg_class);
    if(g_num_margo_instances_mtx != ABT_MUTEX_NULL && g_num_margo_instances == 0) {
        ABT_mutex_free(&g_num_margo_instances_mtx);
        g_num_margo_instances_mtx = ABT_MUTEX_NULL;
        ABT_finalize();
    }
    return MARGO_INSTANCE_NULL;
}

margo_instance_id margo_init_pool(ABT_pool progress_pool, ABT_pool handler_pool,
    hg_context_t *hg_context)
{
    int ret;
    hg_return_t hret;
    struct margo_instance *mid;

    /* set input offset to include breadcrumb information in Mercury requests */
    hret = HG_Class_set_input_offset(HG_Context_get_class(hg_context), sizeof(uint64_t));
    /* this should not ever fail */
    assert(hret == HG_SUCCESS);

    mid = calloc(1,sizeof(*mid));
    if(!mid) goto err;
    memset(mid, 0, sizeof(*mid));

    ABT_mutex_create(&mid->finalize_mutex);
    ABT_cond_create(&mid->finalize_cond);

    mid->progress_pool = progress_pool;
    mid->handler_pool = handler_pool;
    mid->hg_class = HG_Context_get_class(hg_context);
    mid->hg_context = hg_context;
    mid->hg_progress_timeout_ub = DEFAULT_MERCURY_PROGRESS_TIMEOUT_UB;

    mid->refcount = 1;
    mid->finalize_cb = NULL;
    mid->enable_remote_shutdown = 0;

    mid->pending_operations = 0;
    ABT_mutex_create(&mid->pending_operations_mtx);
    mid->finalize_requested = 0;

    ABT_mutex_create(&mid->diag_rpc_mutex);

    mid->timer_list = margo_timer_list_create();
    if(mid->timer_list == NULL) goto err;

    /* initialize the handle cache */
    hret = margo_handle_cache_init(mid);
    if(hret != HG_SUCCESS) goto err;

    /* register thread local key to track RPC breadcrumbs across threads */
    /* NOTE: we are registering a global key, even though init could be called
     * multiple times for different margo instances.  As of May 2019 this doesn't
     * seem to be a problem to call ABT_key_create() multiple times.
     */
    ret = ABT_key_create(free, &rpc_breadcrumb_key);
    if(ret != 0)
        goto err;

    ret = ABT_thread_create(mid->progress_pool, hg_progress_fn, mid, 
        ABT_THREAD_ATTR_NULL, &mid->hg_progress_tid);
    if(ret != 0) goto err;

    mid->shutdown_rpc_id = MARGO_REGISTER(mid, "__shutdown__", 
            void, margo_shutdown_out_t, remote_shutdown_ult);

    /* increment the number of margo instances */
    if(g_num_margo_instances_mtx == ABT_MUTEX_NULL)
        ABT_mutex_create(&g_num_margo_instances_mtx);
    ABT_mutex_lock(g_num_margo_instances_mtx);
    g_num_margo_instances += 1;
    ABT_mutex_unlock(g_num_margo_instances_mtx);

    return mid;

err:
    if(mid)
    {
        margo_handle_cache_destroy(mid);
        margo_timer_list_free(mid->timer_list);
        ABT_mutex_free(&mid->finalize_mutex);
        ABT_cond_free(&mid->finalize_cond);
        ABT_mutex_free(&mid->pending_operations_mtx);
        ABT_mutex_free(&mid->diag_rpc_mutex);
        free(mid);
    }
    return MARGO_INSTANCE_NULL;
}

static void margo_cleanup(margo_instance_id mid)
{
    int i;
    struct margo_registered_rpc *next_rpc;

    /* call finalize callbacks */
    struct margo_finalize_cb* fcb = mid->finalize_cb;
    while(fcb) {
        mid->finalize_cb = fcb->next;
        (fcb->callback)(fcb->uargs);
        struct margo_finalize_cb* tmp = fcb;
        fcb = mid->finalize_cb;
        free(tmp);
    }

    margo_timer_list_free(mid->timer_list);

    ABT_mutex_free(&mid->finalize_mutex);
    ABT_cond_free(&mid->finalize_cond);
    ABT_mutex_free(&mid->pending_operations_mtx);
    ABT_mutex_free(&mid->diag_rpc_mutex);

    if (mid->owns_progress_pool)
    {
        ABT_xstream_join(mid->progress_xstream);
        ABT_xstream_free(&mid->progress_xstream);
    }

    if (mid->num_handler_pool_threads > 0)
    {
        for (i = 0; i < mid->num_handler_pool_threads; i++)
        {
            ABT_xstream_join(mid->rpc_xstreams[i]);
            ABT_xstream_free(&mid->rpc_xstreams[i]);
        }
        free(mid->rpc_xstreams);
    }

    margo_handle_cache_destroy(mid);

    /* TODO: technically we could/should call ABT_key_free() for
     * rpc_breadcrumb_key.  We can't do that here, though, because the key is
     * global, not local to this mid.
     */

    if (mid->margo_init)
    {
        if (mid->hg_context)
            HG_Context_destroy(mid->hg_context);
        if (mid->hg_class)
            HG_Finalize(mid->hg_class);

        if(g_num_margo_instances_mtx != ABT_MUTEX_NULL) {
            ABT_mutex_lock(g_num_margo_instances_mtx);
            g_num_margo_instances -= 1;
            if(g_num_margo_instances > 0) {
                ABT_mutex_unlock(g_num_margo_instances_mtx);
            } else {
                ABT_mutex_unlock(g_num_margo_instances_mtx);
                ABT_mutex_free(&g_num_margo_instances_mtx);
                g_num_margo_instances_mtx = ABT_MUTEX_NULL;
                ABT_finalize();
            }
        }
    }

    while(mid->registered_rpcs)
    {
        next_rpc = mid->registered_rpcs->next;
        free(mid->registered_rpcs);
        mid->registered_rpcs = next_rpc;
    }

    free(mid);
}

void margo_finalize(margo_instance_id mid)
{
    int do_cleanup;

    /* check if there are pending operations */
    int pending;
    ABT_mutex_lock(mid->pending_operations_mtx);
    pending = mid->pending_operations;
    ABT_mutex_unlock(mid->pending_operations_mtx);
    if(pending) {
        mid->finalize_requested = 1;
        return;
    }

    /* tell progress thread to wrap things up */
    mid->hg_progress_shutdown_flag = 1;

    /* wait for it to shutdown cleanly */
    ABT_thread_join(mid->hg_progress_tid);
    ABT_thread_free(&mid->hg_progress_tid);

    ABT_mutex_lock(mid->finalize_mutex);
    mid->finalize_flag = 1;
    ABT_cond_broadcast(mid->finalize_cond);

    mid->refcount--;
    do_cleanup = mid->refcount == 0;

    ABT_mutex_unlock(mid->finalize_mutex);

    /* if there was noone waiting on the finalize at the time of the finalize
     * broadcast, then we're safe to clean up. Otherwise, let the finalizer do
     * it */
    if (do_cleanup)
        margo_cleanup(mid);

    return;
}

void margo_wait_for_finalize(margo_instance_id mid)
{
    int do_cleanup;

    ABT_mutex_lock(mid->finalize_mutex);

        mid->refcount++;
            
        while(!mid->finalize_flag)
            ABT_cond_wait(mid->finalize_cond, mid->finalize_mutex);

        mid->refcount--;
        do_cleanup = mid->refcount == 0;

    ABT_mutex_unlock(mid->finalize_mutex);

    if (do_cleanup)
        margo_cleanup(mid);

    return;
}

hg_bool_t margo_is_listening(
            margo_instance_id mid)
{
    if(!mid) return HG_FALSE;
    return HG_Class_is_listening(mid->hg_class);
}

void margo_push_finalize_callback(
            margo_instance_id mid,
            void(*cb)(void*),
            void* uargs)
{
    margo_provider_push_finalize_callback(
            mid,
            NULL,
            cb,
            uargs);
}

int margo_pop_finalize_callback(
                    margo_instance_id mid)
{   
    return margo_provider_pop_finalize_callback(mid, NULL);
}

void margo_provider_push_finalize_callback(
            margo_instance_id mid,
            void* owner,
            void(*cb)(void*),                  
            void* uargs)
{
    if(cb == NULL) return;

    struct margo_finalize_cb* fcb = 
        (struct margo_finalize_cb*)malloc(sizeof(*fcb));
    fcb->owner    = owner;
    fcb->callback = cb;
    fcb->uargs    = uargs;

    struct margo_finalize_cb* next = mid->finalize_cb;
    fcb->next = next;
    mid->finalize_cb = fcb;
}

int margo_provider_pop_finalize_callback(
            margo_instance_id mid,
            void* owner)
{
    struct margo_finalize_cb* prev = NULL;
    struct margo_finalize_cb* fcb  =  mid->finalize_cb;
    while(fcb != NULL && fcb->owner != owner) {
        prev = fcb;
        fcb = fcb->next;
    }
    if(fcb == NULL) return 0;
    if(prev == NULL) {
        mid->finalize_cb = fcb->next;
    } else {
        prev->next = fcb->next;
    }
    free(fcb);
    return 1;
}

void margo_enable_remote_shutdown(margo_instance_id mid)
{
    mid->enable_remote_shutdown = 1;
}

int margo_shutdown_remote_instance(
        margo_instance_id mid,
        hg_addr_t remote_addr)
{
    hg_return_t hret;
    hg_handle_t handle;

    hret = margo_create(mid, remote_addr,
                        mid->shutdown_rpc_id, &handle);
    if(hret != HG_SUCCESS) return -1;

    hret = margo_forward(handle, NULL);
    if(hret != HG_SUCCESS)
    {
        margo_destroy(handle);
        return -1;
    }

    margo_shutdown_out_t out;
    hret = margo_get_output(handle, &out);
    if(hret != HG_SUCCESS)
    {
        margo_destroy(handle);
        return -1;
    }

    margo_free_output(handle, &out);
    margo_destroy(handle);

    return out.ret;
}

hg_id_t margo_provider_register_name(margo_instance_id mid, const char *func_name,
    hg_proc_cb_t in_proc_cb, hg_proc_cb_t out_proc_cb, hg_rpc_cb_t rpc_cb,
    uint16_t provider_id, ABT_pool pool)
{
    hg_id_t id;
    int ret;
    struct margo_registered_rpc * tmp_rpc;

    assert(provider_id <= MARGO_MAX_PROVIDER_ID);
    
    id = gen_id(func_name, provider_id);

    if(mid->diag_enabled)
    {
        /* track information about this rpc registration for debugging and
         * profiling
         */
        tmp_rpc = calloc(1, sizeof(*tmp_rpc));
        if(!tmp_rpc)
            return(0);
        tmp_rpc->id = id;
        tmp_rpc->rpc_breadcrumb_fragment = id >> (__MARGO_PROVIDER_ID_SIZE*8);
        tmp_rpc->rpc_breadcrumb_fragment &= 0xffff;
        strncpy(tmp_rpc->func_name, func_name, 63);
        tmp_rpc->next = mid->registered_rpcs;
        mid->registered_rpcs = tmp_rpc;
    }

    ret = margo_register_internal(mid, id, in_proc_cb, out_proc_cb, rpc_cb, pool);
    if(ret == 0)
    {
        if(mid->diag_enabled)
        {
            mid->registered_rpcs = tmp_rpc->next;
            free(tmp_rpc);
        }
        return(0);
    }

    return(id);
}

hg_return_t margo_deregister(
        margo_instance_id mid,
        hg_id_t rpc_id)
{
    return HG_Deregister(mid->hg_class, rpc_id);
}

hg_return_t margo_registered_name(margo_instance_id mid, const char *func_name,
    hg_id_t *id, hg_bool_t *flag)
{
    *id = gen_id(func_name, 0);
    return(HG_Registered(mid->hg_class, *id, flag));
}

hg_return_t margo_provider_registered_name(margo_instance_id mid, const char *func_name,
    uint16_t provider_id, hg_id_t *id, hg_bool_t *flag)
{
    *id = gen_id(func_name, provider_id);

    return HG_Registered(mid->hg_class, *id, flag);
}

hg_return_t margo_register_data(
    margo_instance_id mid,
    hg_id_t id,
    void *data,
    void (*free_callback)(void *)) 
{
	struct margo_rpc_data* margo_data 
		= (struct margo_rpc_data*) HG_Registered_data(mid->hg_class, id);
	if(!margo_data) return HG_OTHER_ERROR;
    if(margo_data->user_data && margo_data->user_free_callback) {
        (margo_data->user_free_callback)(margo_data->user_data);
    }
	margo_data->user_data = data;
	margo_data->user_free_callback = free_callback;
	return HG_SUCCESS;
}

void* margo_registered_data(margo_instance_id mid, hg_id_t id)
{
	struct margo_rpc_data* data
		= (struct margo_rpc_data*) HG_Registered_data(margo_get_class(mid), id);
	if(!data) return NULL;
	else return data->user_data;
}

hg_return_t margo_registered_disable_response(
    margo_instance_id mid,
    hg_id_t id,
    int disable_flag)
{
    return(HG_Registered_disable_response(mid->hg_class, id, disable_flag));
}

hg_return_t margo_registered_disabled_response(
    margo_instance_id mid,
    hg_id_t id,
    int* disabled_flag)
{
    hg_bool_t b;
    hg_return_t ret = HG_Registered_disabled_response(mid->hg_class, id, &b);
    if(ret != HG_SUCCESS) return ret;
    *disabled_flag = b;
    return HG_SUCCESS;
}

struct lookup_cb_evt
{
    hg_return_t hret;
    hg_addr_t addr;
};

static hg_return_t margo_addr_lookup_cb(const struct hg_cb_info *info)
{
    struct lookup_cb_evt evt;
    evt.hret = info->ret;
    evt.addr = info->info.lookup.addr;
    ABT_eventual eventual = (ABT_eventual)(info->arg);

    /* propagate return code out through eventual */
    ABT_eventual_set(eventual, &evt, sizeof(evt));

    return(HG_SUCCESS);
}

hg_return_t margo_addr_lookup(
    margo_instance_id mid,
    const char   *name,
    hg_addr_t    *addr)
{
    hg_return_t hret;
    struct lookup_cb_evt *evt;
    ABT_eventual eventual;
    int ret;

    ret = ABT_eventual_create(sizeof(*evt), &eventual);
    if(ret != 0)
    {
        return(HG_NOMEM_ERROR);        
    }

    hret = HG_Addr_lookup(mid->hg_context, margo_addr_lookup_cb,
        (void*)eventual, name, HG_OP_ID_IGNORE);
    if(hret == HG_SUCCESS)
    {
        ABT_eventual_wait(eventual, (void**)&evt);
        *addr = evt->addr;
        hret = evt->hret;
    }

    ABT_eventual_free(&eventual);

    return(hret);
}

hg_return_t margo_addr_free(
    margo_instance_id mid,
    hg_addr_t addr)
{
    return(HG_Addr_free(mid->hg_class, addr));
}

hg_return_t margo_addr_self(
    margo_instance_id mid,
    hg_addr_t *addr)
{
    return(HG_Addr_self(mid->hg_class, addr));
}

hg_return_t margo_addr_dup(
    margo_instance_id mid,
    hg_addr_t addr,
    hg_addr_t *new_addr)
{
    return(HG_Addr_dup(mid->hg_class, addr, new_addr));
}

hg_return_t margo_addr_to_string(
    margo_instance_id mid,
    char *buf,
    hg_size_t *buf_size,
    hg_addr_t addr)
{
    return(HG_Addr_to_string(mid->hg_class, buf, buf_size, addr));
}

hg_return_t margo_create(margo_instance_id mid, hg_addr_t addr,
    hg_id_t id, hg_handle_t *handle)
{
    hg_return_t hret = HG_OTHER_ERROR;

    /* look for a handle to reuse */
    hret = margo_handle_cache_get(mid, addr, id, handle);
    if(hret != HG_SUCCESS)
    {
        /* else try creating a new handle */
        hret = HG_Create(mid->hg_context, addr, id, handle);
    }

    return hret;
}

hg_return_t margo_destroy(hg_handle_t handle)
{
    if(handle == HG_HANDLE_NULL)
        return HG_SUCCESS;

    /* check if the reference count of the handle is 1 */
    int32_t refcount = HG_Ref_get(handle);
    if(refcount != 1) {
        /* if different from 1, then HG_Destroy will simply decrease it */
        return HG_Destroy(handle);
    }

    margo_instance_id mid;
    hg_return_t hret = HG_OTHER_ERROR;

    /* use the handle to get the associated mid */
    mid = margo_hg_handle_get_instance(handle);

    /* recycle this handle if it came from the handle cache */
    hret = margo_handle_cache_put(mid, handle);
    if(hret != HG_SUCCESS)
    {
        /* else destroy the handle manually */
        hret = HG_Destroy(handle);
    }

    return hret;
}

static hg_return_t margo_cb(const struct hg_cb_info *info)
{
    hg_return_t hret = info->ret;
    margo_request req = (margo_request)(info->arg);
    margo_instance_id mid;

    if(hret == HG_CANCELED && req->timer) {
        hret = HG_TIMEOUT;
    }

    /* remove timer if there is one and it is still in place (i.e., not timed out) */
    if(hret != HG_TIMEOUT && req->timer && req->handle) {
        margo_instance_id mid = margo_hg_handle_get_instance(req->handle);
        margo_timer_destroy(mid, req->timer);
    }
    if(req->timer) {
        free(req->timer);
    }

    if(req->rpc_breadcrumb != 0)
    {
        /* This is the callback from an HG_Forward call.  Track RPC timing
         * information.
         */
        mid = margo_hg_handle_get_instance(req->handle);
        assert(mid);
        margo_breadcrumb_measure(mid, req->rpc_breadcrumb, req->start_time);
    }

    /* propagate return code out through eventual */
    ABT_eventual_set(req->eventual, &hret, sizeof(hret));
    
    return(HG_SUCCESS);
}

static hg_return_t margo_wait_internal(margo_request req)
{
    hg_return_t* waited_hret;
    hg_return_t  hret;

    ABT_eventual_wait(req->eventual, (void**)&waited_hret);
    hret = *waited_hret;
    ABT_eventual_free(&(req->eventual));

    return(hret);
}

typedef struct
{
    hg_handle_t handle;
} margo_forward_timeout_cb_dat;

static void margo_forward_timeout_cb(void *arg)
{
    margo_request req = (margo_request)arg;
    /* cancel the Mercury op if the forward timed out */
    HG_Cancel(req->handle);
    return;
}

static hg_return_t margo_provider_iforward_internal(
    uint16_t provider_id,
    hg_handle_t handle,
    double timeout_ms,
    void *in_struct,
    margo_request req) /* the request should have been allocated */
{
    hg_return_t hret = HG_TIMEOUT;
    ABT_eventual eventual;
    int ret;
    const struct hg_info* hgi; 
    hg_id_t id;
    hg_proc_cb_t in_cb, out_cb;
    hg_bool_t flag;
    margo_instance_id mid = margo_hg_handle_get_instance(handle);
    uint64_t *rpc_breadcrumb;

    assert(provider_id <= MARGO_MAX_PROVIDER_ID);

    hgi = HG_Get_info(handle);
    id = mux_id(hgi->id, provider_id);

    hg_bool_t is_registered;
    ret = HG_Registered(hgi->hg_class, id, &is_registered);
    if(ret != HG_SUCCESS)
        return(ret);
    if(!is_registered)
    {
        /* if Mercury does not recognize this ID (with provider id included)
         * then register it now
         */
        /* find encoders for base ID */
        ret = HG_Registered_proc_cb(hgi->hg_class, hgi->id, &flag, &in_cb, &out_cb);
        if(ret != HG_SUCCESS)
            return(ret);
        if(!flag)
            return(HG_NO_MATCH);

        /* find out if disable_response was called for this RPC */
        hg_bool_t response_disabled;
        ret = HG_Registered_disabled_response(hgi->hg_class, hgi->id, &response_disabled);
        if(ret != HG_SUCCESS)
            return(ret);

        /* register new ID that includes provider id */
        ret = margo_register_internal(margo_hg_info_get_instance(hgi), 
            id, in_cb, out_cb, NULL, ABT_POOL_NULL);
        if(ret == 0)
            return(HG_OTHER_ERROR);
        ret = HG_Registered_disable_response(hgi->hg_class, id, response_disabled);
        if(ret != HG_SUCCESS)
            return(ret);
    }
    ret = HG_Reset(handle, hgi->addr, id);
    if(ret != HG_SUCCESS)
        return(ret);

    ret = ABT_eventual_create(sizeof(hret), &eventual);
    if(ret != 0)
    {
        return(HG_NOMEM_ERROR);        
    }
    
    req->timer = NULL;
    req->eventual = eventual;
    req->handle = handle;

    if(timeout_ms > 0) {
        /* set a timer object to expire when this forward times out */
        req->timer = calloc(1, sizeof(*(req->timer)));
        if(!(req->timer)) {
            ABT_eventual_free(&eventual);
            return(HG_NOMEM_ERROR);
        }
        margo_timer_init(mid, req->timer, margo_forward_timeout_cb,
                         req, timeout_ms);
    }

    /* add rpc breadcrumb to outbound request; this will be used to track
     * rpc statistics.
     */
    ret = HG_Get_input_buf(handle, (void**)&rpc_breadcrumb, NULL);
    if(ret != HG_SUCCESS)
        return(ret);
    req->rpc_breadcrumb = margo_breadcrumb_set(hgi->id);
    /* LE encoding */
    *rpc_breadcrumb = htole64(req->rpc_breadcrumb);
    req->start_time = ABT_get_wtime();

    return HG_Forward(handle, margo_cb, (void*)req, in_struct);
}

hg_return_t margo_provider_forward(
    uint16_t provider_id,
    hg_handle_t handle,
    void *in_struct)
{
    return margo_provider_forward_timed(provider_id, handle, in_struct, 0);
}

hg_return_t margo_provider_iforward(
    uint16_t provider_id,
    hg_handle_t handle,
    void *in_struct,
    margo_request* req)
{
    return margo_provider_iforward_timed(provider_id, handle, in_struct, 0, req);
}

hg_return_t margo_provider_forward_timed(
    uint16_t provider_id,
    hg_handle_t handle,
    void *in_struct,
    double timeout_ms)
{
    hg_return_t hret;
    struct margo_request_struct reqs;
    hret = margo_provider_iforward_internal(provider_id, handle, timeout_ms, in_struct, &reqs);
    if(hret != HG_SUCCESS)
        return hret;
    return margo_wait_internal(&reqs);
}

hg_return_t margo_provider_iforward_timed(
    uint16_t provider_id,
    hg_handle_t handle,
    void *in_struct,
    double timeout_ms,
    margo_request* req)
{
    hg_return_t hret;
    margo_request tmp_req = calloc(1, sizeof(*tmp_req));
    if(!tmp_req) {
        return HG_NOMEM_ERROR;
    }
    hret = margo_provider_iforward_internal(provider_id, handle, timeout_ms, in_struct, tmp_req);
    if(hret !=  HG_SUCCESS) {
        free(tmp_req);
        return hret;
    }
    *req = tmp_req;
    return HG_SUCCESS;
}

hg_return_t margo_wait(margo_request req)
{
    hg_return_t hret = margo_wait_internal(req);
    free(req);
    return hret;
}

int margo_test(margo_request req, int* flag)
{
    return ABT_eventual_test(req->eventual, NULL, flag);
}

static hg_return_t margo_irespond_internal(
    hg_handle_t handle,
    void *out_struct,
    margo_request req) /* should have been allocated */
{
    int ret;
    ret = ABT_eventual_create(sizeof(hg_return_t), &(req->eventual));
    if(ret != 0)
    {
        return(HG_NOMEM_ERROR);
    }
    req->handle = handle;
    req->timer = NULL;
    req->start_time = ABT_get_wtime();
    req->rpc_breadcrumb = 0;

    return HG_Respond(handle, margo_cb, (void*)req, out_struct);
}

hg_return_t margo_respond(
    hg_handle_t handle,
    void *out_struct)
{
    hg_return_t hret;
    struct margo_request_struct reqs;
    hret = margo_irespond_internal(handle, out_struct, &reqs);
    if(hret != HG_SUCCESS)
        return hret;
    return margo_wait_internal(&reqs);
}

hg_return_t margo_irespond(
    hg_handle_t handle,
    void *out_struct,
    margo_request* req)
{
    hg_return_t hret;
    margo_request tmp_req = calloc(1, sizeof(*tmp_req));
    if(!tmp_req) {
        return(HG_NOMEM_ERROR);
    }
    hret = margo_irespond_internal(handle, out_struct, tmp_req);
    if(hret != HG_SUCCESS) {
        free(req);
        return hret;
    }
    *req = tmp_req;
    return HG_SUCCESS;
}

hg_return_t margo_bulk_create(
    margo_instance_id mid,
    hg_uint32_t count,
    void **buf_ptrs,
    const hg_size_t *buf_sizes,
    hg_uint8_t flags,
    hg_bulk_t *handle)
{
    return(HG_Bulk_create(mid->hg_class, count,
        buf_ptrs, buf_sizes, flags, handle));
}

hg_return_t margo_bulk_free(
    hg_bulk_t handle)
{
    return(HG_Bulk_free(handle));
}

hg_return_t margo_bulk_deserialize(
    margo_instance_id mid,
    hg_bulk_t *handle,
    const void *buf,
    hg_size_t buf_size)
{
    return(HG_Bulk_deserialize(mid->hg_class, handle, buf, buf_size));
}

static hg_return_t margo_bulk_itransfer_internal(
    margo_instance_id mid,
    hg_bulk_op_t op,
    hg_addr_t origin_addr,
    hg_bulk_t origin_handle,
    size_t origin_offset,
    hg_bulk_t local_handle,
    size_t local_offset,
    size_t size,
    margo_request req) /* should have been allocated */
{
    hg_return_t hret = HG_TIMEOUT;
    int ret;

    ret = ABT_eventual_create(sizeof(hret), &(req->eventual));
    if(ret != 0)
    {
        return(HG_NOMEM_ERROR);        
    }
    req->timer = NULL;
    req->handle = HG_HANDLE_NULL;
    req->start_time = ABT_get_wtime();
    req->rpc_breadcrumb = 0;

    hret = HG_Bulk_transfer(mid->hg_context, margo_cb,
        (void*)req, op, origin_addr, origin_handle, origin_offset, local_handle,
        local_offset, size, HG_OP_ID_IGNORE);

    return(hret);
}

hg_return_t margo_bulk_transfer(
    margo_instance_id mid,
    hg_bulk_op_t op,
    hg_addr_t origin_addr,
    hg_bulk_t origin_handle,
    size_t origin_offset,
    hg_bulk_t local_handle,
    size_t local_offset,
    size_t size)
{  
    struct margo_request_struct reqs;
    hg_return_t hret = margo_bulk_itransfer_internal(mid,op,origin_addr,
                          origin_handle, origin_offset, local_handle,
                          local_offset, size, &reqs);
    if(hret != HG_SUCCESS)
        return hret;
    return margo_wait_internal(&reqs);
}

hg_return_t margo_bulk_itransfer(
    margo_instance_id mid,
    hg_bulk_op_t op,
    hg_addr_t origin_addr,
    hg_bulk_t origin_handle,
    size_t origin_offset,
    hg_bulk_t local_handle,
    size_t local_offset,
    size_t size,
    margo_request* req)
{
    margo_request tmp_req = calloc(1, sizeof(*tmp_req));
    if(!tmp_req) {
        return(HG_NOMEM_ERROR);
    }
    hg_return_t hret = margo_bulk_itransfer_internal(mid,op,origin_addr,
            origin_handle, origin_offset, local_handle,
            local_offset, size, tmp_req);
    if(hret != HG_SUCCESS) {
        free(tmp_req);
        return hret;
    }

    *req = tmp_req;

    return(hret);
}

typedef struct
{
    ABT_mutex mutex;
    ABT_cond cond;
    char is_asleep;
} margo_thread_sleep_cb_dat;

static void margo_thread_sleep_cb(void *arg)
{
    margo_thread_sleep_cb_dat *sleep_cb_dat =
        (margo_thread_sleep_cb_dat *)arg;

    /* wake up the sleeping thread */
    ABT_mutex_lock(sleep_cb_dat->mutex);
    sleep_cb_dat->is_asleep = 0;
    ABT_cond_signal(sleep_cb_dat->cond);
    ABT_mutex_unlock(sleep_cb_dat->mutex);

    return;
}

void margo_thread_sleep(
    margo_instance_id mid,
    double timeout_ms)
{
    margo_timer_t sleep_timer;
    margo_thread_sleep_cb_dat sleep_cb_dat;

    /* set data needed for sleep callback */
    ABT_mutex_create(&(sleep_cb_dat.mutex));
    ABT_cond_create(&(sleep_cb_dat.cond));
    sleep_cb_dat.is_asleep = 1;

    /* initialize the sleep timer */
    margo_timer_init(mid, &sleep_timer, margo_thread_sleep_cb,
        &sleep_cb_dat, timeout_ms);

    /* yield thread for specified timeout */
    ABT_mutex_lock(sleep_cb_dat.mutex);
    while(sleep_cb_dat.is_asleep)
        ABT_cond_wait(sleep_cb_dat.cond, sleep_cb_dat.mutex);
    ABT_mutex_unlock(sleep_cb_dat.mutex);

    /* clean up */
    ABT_mutex_free(&sleep_cb_dat.mutex);
    ABT_cond_free(&sleep_cb_dat.cond);

    return;
}

int margo_get_handler_pool(margo_instance_id mid, ABT_pool* pool)
{
    if(mid) {
        *pool = mid->handler_pool;
        return 0;
    } else {
        return -1;
    }
}

hg_context_t* margo_get_context(margo_instance_id mid)
{
    return(mid->hg_context);
}

hg_class_t* margo_get_class(margo_instance_id mid)
{
    return(mid->hg_class);
}

ABT_pool margo_hg_handle_get_handler_pool(hg_handle_t h)
{
    struct margo_rpc_data* data;
    const struct hg_info* info;
    ABT_pool pool;
    
    info = HG_Get_info(h);
    if(!info) return ABT_POOL_NULL;

    data = (struct margo_rpc_data*) HG_Registered_data(info->hg_class, info->id);
    if(!data) return ABT_POOL_NULL;

    pool = data->pool;
    if(pool == ABT_POOL_NULL)
        margo_get_handler_pool(data->mid, &pool);

    return pool;
}

margo_instance_id margo_hg_info_get_instance(const struct hg_info *info)
{
    struct margo_rpc_data* data = 
        (struct margo_rpc_data*) HG_Registered_data(info->hg_class, info->id);
    if(!data) return MARGO_INSTANCE_NULL;
    return data->mid;
}

margo_instance_id margo_hg_handle_get_instance(hg_handle_t h)
{
    struct margo_rpc_data* data;
    const struct hg_info* info;
    
    info = HG_Get_info(h);
    if(!info) return MARGO_INSTANCE_NULL;

    data = (struct margo_rpc_data*) HG_Registered_data(info->hg_class, info->id);
    if(!data) return MARGO_INSTANCE_NULL;

    return data->mid;
}

static void margo_rpc_data_free(void* ptr)
{
	struct margo_rpc_data* data = (struct margo_rpc_data*) ptr;
	if(data->user_data && data->user_free_callback) {
		data->user_free_callback(data->user_data);
	}
	free(ptr);
}

/* dedicated thread function to drive Mercury progress */
static void hg_progress_fn(void* foo)
{
    int ret;
    unsigned int actual_count;
    struct margo_instance *mid = (struct margo_instance *)foo;
    size_t size;
    unsigned int hg_progress_timeout = mid->hg_progress_timeout_ub;
    double next_timer_exp;
    double tm1, tm2;
    int diag_enabled = 0;
    unsigned int pending;

    while(!mid->hg_progress_shutdown_flag)
    {
        do {
            /* save value of instance diag variable, in case it is modified
             * while we are in loop 
             */
            diag_enabled = mid->diag_enabled;

            if(diag_enabled) tm1 = ABT_get_wtime();
            ret = HG_Trigger(mid->hg_context, 0, 1, &actual_count);
            if(diag_enabled)
            {
                tm2 = ABT_get_wtime();
                __DIAG_UPDATE(mid->diag_trigger_elapsed, (tm2-tm1));
            }
        } while((ret == HG_SUCCESS) && actual_count && !mid->hg_progress_shutdown_flag);

        /* Check to see if there are any runnable ULTs in the pool now.  If
         * so, then we yield here to allow them a chance to execute.  
         * We check here because new ULTs may now be elegible as a result of
         * being spawned by the trigger, but existing ones also may have been
         * activated by an external event.
         *
         * NOTE: the output size value does not count the calling ULT itself, 
         * because it is not technically in the pool as a runnable thread at 
         * the moment.
         */
        ABT_pool_get_size(mid->progress_pool, &size);
        if(size)
            ABT_thread_yield();

        /* Are there any other threads in this pool that *might* need to 
         * execute at some point in the future?  If so, then it's not
         * necessarily safe for Mercury to sleep here in progress.  It
         * doesn't matter whether they are runnable now or not, because an
         * external event could resume them.
         *
         * NOTE: we use ABT_pool_get_total_size() rather than
         * ABT_pool_get_size() in order to include suspended ULTs in our
         * count.  Note that this function *does* count the caller, so it
         * will always be at least one, unlike ABT_pool_get_size().
         */
        ABT_pool_get_total_size(mid->progress_pool, &size);

        /* Are there any RPCs in flight, regardless of what pool they were
         * issued to?  If so, then we also cannot block in Mercury, because
         * they may issue self forward() calls that cannot complete until we
         * get through this progress/trigger cycle
         */
        ABT_mutex_lock(mid->pending_operations_mtx);
        pending = mid->pending_operations;
        ABT_mutex_unlock(mid->pending_operations_mtx);

        if(size > 1 || pending)
        {
            /* TODO: a custom ABT scheduler could optimize this further by
             * delaying Mercury progress until all other runnable ULTs have
             * been given a chance to execute.  This will often happen
             * anyway, but not guaranteed.
             */
            if(diag_enabled) tm1 = ABT_get_wtime();
            ret = HG_Progress(mid->hg_context, 0);
            if(diag_enabled)
            {
                tm2 = ABT_get_wtime();
                __DIAG_UPDATE(mid->diag_progress_elapsed_zero_timeout, (tm2-tm1));
                __DIAG_UPDATE(mid->diag_progress_timeout_value, 0);
            }
            if(ret == HG_SUCCESS)
            {
                /* Mercury completed something; loop around to trigger
                 * callbacks 
                 */
            }
            else if(ret == HG_TIMEOUT)
            {
                /* No completion; yield here to allow other ULTs to run */
                ABT_thread_yield();
            }
            else
            {
                /* TODO: error handling */
                fprintf(stderr, "WARNING: unexpected return code (%d) from HG_Progress()\n", ret);
            }
        }
        else
        {
            hg_progress_timeout = mid->hg_progress_timeout_ub;
            ret = margo_timer_get_next_expiration(mid, &next_timer_exp);
            if(ret == 0)
            {
                /* there is a queued timer, don't block long enough
                 * to keep this timer waiting
                 */
                if(next_timer_exp >= 0.0)
                {
                    next_timer_exp *= 1000; /* convert to milliseconds */
                    if(next_timer_exp < mid->hg_progress_timeout_ub)
                        hg_progress_timeout = (unsigned int)next_timer_exp;
                }
                else
                {
                    hg_progress_timeout = 0;
                }
            }
            if(diag_enabled) tm1 = ABT_get_wtime();
            ret = HG_Progress(mid->hg_context, hg_progress_timeout);
            if(diag_enabled)
            {
                tm2 = ABT_get_wtime();
                if(hg_progress_timeout == 0)
                    __DIAG_UPDATE(mid->diag_progress_elapsed_zero_timeout, (tm2-tm1));
                else
                    __DIAG_UPDATE(mid->diag_progress_elapsed_nonzero_timeout, (tm2-tm1));
                    
                __DIAG_UPDATE(mid->diag_progress_timeout_value, hg_progress_timeout);
            }
            if(ret != HG_SUCCESS && ret != HG_TIMEOUT)
            {
                /* TODO: error handling */
                fprintf(stderr, "WARNING: unexpected return code (%d) from HG_Progress()\n", ret);
            }
        }

        /* check for any expired timers */
        margo_check_timers(mid);
    }

    return;
}


void margo_diag_start(margo_instance_id mid)
{
    mid->diag_enabled = 1;
}

static void print_diag_data(FILE *file, const char* name, const char *description, struct diag_data *data)
{
    double avg;

    fprintf(file, "# %s\n", description);
    if(data->count != 0)
        avg = data->cumulative/data->count;
    else
        avg = 0;
    fprintf(file, "%s\t%.9f\t%.9f\t%.9f\t%d\n", name, avg, data->min, data->max, data->count);
    return;
}

void margo_diag_dump(margo_instance_id mid, const char* file, int uniquify)
{
    FILE *outfile;
    time_t ltime;
    char revised_file_name[256] = {0};
    struct diag_data *dd, *tmp;
    char rpc_breadcrumb_str[24] = {0};
    struct margo_registered_rpc *tmp_rpc;

    assert(mid->diag_enabled);

    if(uniquify)
    {
        char hostname[128] = {0};
        int pid;

        gethostname(hostname, 128);
        pid = getpid();

        sprintf(revised_file_name, "%s-%s-%d", file, hostname, pid);
    }
    else
    {
        sprintf(revised_file_name, "%s", file);
    }

    if(strcmp("-", file) == 0)
    {
        outfile = stdout;
    }
    else
    {
        outfile = fopen(revised_file_name, "a");
        if(!outfile)
        {
            perror("fopen");
            return;
        }
    }

    /* TODO: retrieve self addr and include in output */
    /* TODO: support pattern substitution in file name to create unique
     * output files per process
     */

    time(&ltime);
    fprintf(outfile, "# Margo diagnostics\n");
    fprintf(outfile, "# %s\n", ctime(&ltime));
    fprintf(outfile, "# RPC breadcrumbs for RPCs that were registered on this process:\n");
    tmp_rpc = mid->registered_rpcs;
    while(tmp_rpc)
    {
        fprintf(outfile, "# 0x%4lx\t%s\n", tmp_rpc->rpc_breadcrumb_fragment, tmp_rpc->func_name);
        tmp_rpc = tmp_rpc->next;
    }
    fprintf(outfile, "# <stat>\t<avg>\t<min>\t<max>\t<count>\n");
    print_diag_data(outfile, "trigger_elapsed", 
        "Time consumed by HG_Trigger()", 
        &mid->diag_trigger_elapsed);
    print_diag_data(outfile, "progress_elapsed_zero_timeout", 
        "Time consumed by HG_Progress() when called with timeout==0", 
        &mid->diag_progress_elapsed_zero_timeout);
    print_diag_data(outfile, "progress_elapsed_nonzero_timeout", 
        "Time consumed by HG_Progress() when called with timeout!=0", 
        &mid->diag_progress_elapsed_nonzero_timeout);
    print_diag_data(outfile, "progress_timeout_value", 
        "Timeout values passed to HG_Progress()", 
        &mid->diag_progress_timeout_value);
    HASH_ITER(hh, mid->diag_rpc, dd, tmp)
    {
        int i;
        uint64_t tmp_breadcrumb;
        for(i=0; i<4; i++)
        {
            tmp_breadcrumb = dd->rpc_breadcrumb;
            tmp_breadcrumb >>= (i*16);
            tmp_breadcrumb &= 0xffff;
            if(i==4)
                sprintf(&rpc_breadcrumb_str[i*7], "0x%.4lx", tmp_breadcrumb);
            else
                sprintf(&rpc_breadcrumb_str[i*7], "0x%.4lx ", tmp_breadcrumb);
#if 0
            if(i==0)
                sprintf(&rpc_breadcrumb_str[(3-i)*5], "0x%4lx ", tmp_breadcrumb);
            else
                sprintf(&rpc_breadcrumb_str[(3-i)*5], "0x%4lx", tmp_breadcrumb);
#endif
        }
        print_diag_data(outfile, rpc_breadcrumb_str, "RPC statistics", dd);
    }

    if(outfile != stdout)
        fclose(outfile);
    
    return;
}

void margo_set_param(margo_instance_id mid, int option, const void *param)
{
    switch(option)
    {
        case MARGO_PARAM_PROGRESS_TIMEOUT_UB:
            mid->hg_progress_timeout_ub = (*((const unsigned int*)param));
            break;
    }

    return;
}

void margo_get_param(margo_instance_id mid, int option, void *param)
{

    switch(option)
    {
        case MARGO_PARAM_PROGRESS_TIMEOUT_UB:
            (*((unsigned int*)param)) = mid->hg_progress_timeout_ub;
            break;
    }

    return;
}

static hg_return_t margo_handle_cache_init(margo_instance_id mid)
{
    int i;
    struct margo_handle_cache_el *el;
    hg_return_t hret = HG_SUCCESS;

    ABT_mutex_create(&(mid->handle_cache_mtx));

    for(i = 0; i < DEFAULT_MERCURY_HANDLE_CACHE_SIZE; i++)
    {
        el = malloc(sizeof(*el));
        if(!el)
        {
            hret = HG_NOMEM_ERROR;
            margo_handle_cache_destroy(mid);
            break;
        }

        /* create handle with NULL_ADDRs, we will reset later to valid addrs */
        hret = HG_Create(mid->hg_context, HG_ADDR_NULL, 0, &el->handle);
        if(hret != HG_SUCCESS)
        {
            free(el);
            margo_handle_cache_destroy(mid);
            break;
        }

        /* add to the free list */
        LL_PREPEND(mid->free_handle_list, el);
    }

    return hret;
}

static void margo_handle_cache_destroy(margo_instance_id mid)
{
    struct margo_handle_cache_el *el, *tmp;

    /* only free handle list elements -- handles in hash are still in use */
    LL_FOREACH_SAFE(mid->free_handle_list, el, tmp)
    {
        LL_DELETE(mid->free_handle_list, el);
        HG_Destroy(el->handle);
        free(el);
    }

    ABT_mutex_free(&mid->handle_cache_mtx);

    return;
}

static hg_return_t margo_handle_cache_get(margo_instance_id mid,
    hg_addr_t addr, hg_id_t id, hg_handle_t *handle)
{
    struct margo_handle_cache_el *el;
    hg_return_t hret = HG_SUCCESS;

    ABT_mutex_lock(mid->handle_cache_mtx);

    if(!mid->free_handle_list)
    {
        /* if no available handles, just fall through */
        hret = HG_OTHER_ERROR;
        goto finish;
    }

    /* pop first element from the free handle list */
    el = mid->free_handle_list;
    LL_DELETE(mid->free_handle_list, el);

    /* reset handle */
    hret = HG_Reset(el->handle, addr, id);
    if(hret == HG_SUCCESS)
    {
        /* put on in-use list and pass back handle */
        HASH_ADD(hh, mid->used_handle_hash, handle, sizeof(hg_handle_t), el);
        *handle = el->handle;
    }
    else
    {
        /* reset failed, add handle back to the free list */
        LL_APPEND(mid->free_handle_list, el);
    }

finish:
    ABT_mutex_unlock(mid->handle_cache_mtx);
    return hret;
}

static hg_return_t margo_handle_cache_put(margo_instance_id mid,
    hg_handle_t handle)
{
    struct margo_handle_cache_el *el;
    hg_return_t hret = HG_SUCCESS;

    ABT_mutex_lock(mid->handle_cache_mtx);

    /* look for handle in the in-use hash */
    HASH_FIND(hh, mid->used_handle_hash, &handle, sizeof(hg_handle_t), el);
    if(!el)
    {
        /* this handle was manually allocated -- just fall through */
        hret = HG_OTHER_ERROR;
        goto finish;
    }

    /* remove from the in-use hash */
    HASH_DELETE(hh, mid->used_handle_hash, el);

    /* add to the tail of the free handle list */
    LL_APPEND(mid->free_handle_list, el);

finish:
    ABT_mutex_unlock(mid->handle_cache_mtx);
    return hret;
}

struct margo_timer_list *margo_get_timer_list(margo_instance_id mid)
{
        return mid->timer_list;
}

static void remote_shutdown_ult(hg_handle_t handle)
{
    margo_instance_id mid = margo_hg_handle_get_instance(handle);
    margo_shutdown_out_t out;
    if(!(mid->enable_remote_shutdown)) {
        out.ret = -1;
    } else {
        out.ret = 0;
    }
    margo_respond(handle, &out);
    margo_destroy(handle);
    if(mid->enable_remote_shutdown) {
        margo_finalize(mid);
    }
}
DEFINE_MARGO_RPC_HANDLER(remote_shutdown_ult)

static hg_id_t margo_register_internal(margo_instance_id mid, hg_id_t id,
    hg_proc_cb_t in_proc_cb, hg_proc_cb_t out_proc_cb, hg_rpc_cb_t rpc_cb,
    ABT_pool pool)
{
    struct margo_rpc_data* margo_data;
    hg_return_t hret;
    
    hret = HG_Register(mid->hg_class, id, in_proc_cb, out_proc_cb, rpc_cb);
    if(hret != HG_SUCCESS)
        return(hret);

    /* register the margo data with the RPC */
    margo_data = (struct margo_rpc_data*)HG_Registered_data(mid->hg_class, id);
    if(!margo_data)
    {
        margo_data = (struct margo_rpc_data*)malloc(sizeof(struct margo_rpc_data));
        if(!margo_data)
            return(0);
        margo_data->mid = mid;
        margo_data->pool = pool;
        margo_data->user_data = NULL;
        margo_data->user_free_callback = NULL;
        hret = HG_Register_data(mid->hg_class, id, margo_data, margo_rpc_data_free);
        if(hret != HG_SUCCESS)
        {
            free(margo_data);
            return(0);
        }
    }

    return(id);
}

int __margo_internal_finalize_requested(margo_instance_id mid)
{
    if(!mid) return 0;
    return mid->finalize_requested;
}

void __margo_internal_incr_pending(margo_instance_id mid)
{
    if(!mid) return;
    ABT_mutex_lock(mid->pending_operations_mtx);
    mid->pending_operations += 1;
    ABT_mutex_unlock(mid->pending_operations_mtx);
}

void __margo_internal_decr_pending(margo_instance_id mid)
{
    if(!mid) return;
    ABT_mutex_lock(mid->pending_operations_mtx);
    mid->pending_operations -= 1;
    ABT_mutex_unlock(mid->pending_operations_mtx);
}

/* sets the value of a breadcrumb, to be called just before issuing an RPC */
static uint64_t margo_breadcrumb_set(hg_id_t rpc_id)
{
    uint64_t *val;
    uint64_t tmp;

    ABT_key_get(rpc_breadcrumb_key, (void**)(&val));
    if(val == NULL)
    {
        /* key not set yet on this ULT; we need to allocate a new one
         * with all zeroes for initial value of breadcrumb and idx
         */
        /* NOTE: treating this as best effort; just return 0 if it fails */
        val = calloc(1, sizeof(*val));
        if(!val)
            return(0);
    }

    /* NOTE: an rpc_id (after mux'ing) has provider in low order bits and
     * base rpc_id in high order bits.  After demuxing, a base_id has zeroed
     * out low bits.  So regardless of whether the rpc_id is a base_id or a
     * mux'd id, either way we need to shift right to get either the
     * provider id (or the space reserved for it) out of the way, then mask
     * off 16 bits for use as a breadcrumb.
     */
    tmp = rpc_id >> (__MARGO_PROVIDER_ID_SIZE*8);
    tmp &= 0xffff;

    /* clear low 16 bits of breadcrumb */
    *val = (*val >> 16) << 16;

    /* combine them, so that we have low order 16 of rpc id and high order
     * bits of previous breadcrumb */
    *val |= tmp;

    ABT_key_set(rpc_breadcrumb_key, val);

    return *val;
}

/* records statistics for a breadcrumb, to be used after completion of an
 * RPC */
static void margo_breadcrumb_measure(margo_instance_id mid, uint64_t rpc_breadcrumb, double start)
{
    struct diag_data *stat;
    double end, elapsed;

    if(!mid->diag_enabled)
        return;

    end = ABT_get_wtime();
    elapsed = end-start;

    ABT_mutex_lock(mid->diag_rpc_mutex);

    HASH_FIND(hh, mid->diag_rpc, &rpc_breadcrumb,
        sizeof(rpc_breadcrumb), stat);
    if(!stat)
    {
        /* we aren't tracking this breadcrumb yet; add it */
        stat = calloc(1, sizeof(*stat));
        if(!stat)
        {
            /* best effort; we return gracefully without recording stats if this
             * happens.
             */
            ABT_mutex_unlock(mid->diag_rpc_mutex);
            return;
        }
        stat->rpc_breadcrumb = rpc_breadcrumb;
        HASH_ADD(hh, mid->diag_rpc, rpc_breadcrumb,
            sizeof(rpc_breadcrumb), stat);
    }

    stat->count++;
    stat->cumulative += elapsed;
    if(elapsed > stat->max)
        stat->max = elapsed;
    if(stat->min == 0 || elapsed < stat->min)
        stat->min = elapsed;

    ABT_mutex_unlock(mid->diag_rpc_mutex);

    return;
}

static void margo_internal_breadcrumb_handler_set(uint64_t rpc_breadcrumb)
{
    uint64_t *val;

    ABT_key_get(rpc_breadcrumb_key, (void**)(&val));

    if(val == NULL)
    {
        /* key not set yet on this ULT; we need to allocate a new one */
        /* best effort; just return and don't set it if we can't allocate memory */
        val = malloc(sizeof(*val));
        if(!val)
            return;
    }
    *val = rpc_breadcrumb;

    ABT_key_set(rpc_breadcrumb_key, val);

    return;
}

void __margo_internal_pre_wrapper_hooks(margo_instance_id mid, hg_handle_t handle)
{
    hg_return_t ret;
    uint64_t *rpc_breadcrumb;

    ret = HG_Get_input_buf(handle, (void**)&rpc_breadcrumb, NULL);
    assert(ret == HG_SUCCESS);
    *rpc_breadcrumb = le64toh(*rpc_breadcrumb);
    /* Note: we use this opportunity to retrieve the incoming RPC
     * breadcrumb and put it in a thread-local argobots key.  It is
     * shifted down 16 bits so that if this handler in turn issues more
     * RPCs, there will be a stack showing the ancestry of RPC calls that
     * led to that point.
     */
    margo_internal_breadcrumb_handler_set((*rpc_breadcrumb) << 16);
}

void __margo_internal_post_wrapper_hooks(margo_instance_id mid)
{
    __margo_internal_decr_pending(mid);
    if(__margo_internal_finalize_requested(mid)) {
        margo_finalize(mid);
    }
}<|MERGE_RESOLUTION|>--- conflicted
+++ resolved
@@ -23,7 +23,6 @@
 #define DEFAULT_MERCURY_PROGRESS_TIMEOUT_UB 100 /* 100 milliseconds */
 #define DEFAULT_MERCURY_HANDLE_CACHE_SIZE 32
 
-<<<<<<< HEAD
 /* If margo is initializing ABT, we need to track how many instances of margo
  * are being created, so that the last one can call ABT_finalize.
  * If margo initializes ABT, g_num_margo_instances_mtx will be created, so
@@ -33,9 +32,7 @@
 static int g_num_margo_instances = 0; // how many margo instances exist
 static ABT_mutex g_num_margo_instances_mtx = ABT_MUTEX_NULL; // mutex for above global variable
 
-=======
 /* Structure to store timing information */
->>>>>>> 321c6534
 struct diag_data
 {
     double min;
