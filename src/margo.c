--- conflicted
+++ resolved
@@ -179,7 +179,7 @@
     mid->progress_xstream = progress_xstream;
     mid->num_handler_pool_threads = rpc_thread_count < 0 ? 0 : rpc_thread_count;
     mid->rpc_xstreams = rpc_xstreams;
-    mid->hg_progress_timeout_ub = DEFAULT_MERCURY_PROGRESS_TIMEOUT_UB;
+
     return mid;
 
 err:
@@ -229,6 +229,7 @@
     mid->handler_pool = handler_pool;
     mid->hg_class = HG_Context_get_class(hg_context);
     mid->hg_context = hg_context;
+    mid->hg_progress_timeout_ub = DEFAULT_MERCURY_PROGRESS_TIMEOUT_UB;
     mid->refcount = 1;
 
     ret = margo_timer_instance_init(mid);
@@ -342,42 +343,9 @@
 hg_id_t margo_register_name(margo_instance_id mid, const char *func_name,
     hg_proc_cb_t in_proc_cb, hg_proc_cb_t out_proc_cb, hg_rpc_cb_t rpc_cb)
 {
-<<<<<<< HEAD
 	struct margo_rpc_data* margo_data;
     hg_return_t hret;
     hg_id_t id;
-=======
-    int ret;
-    unsigned int actual_count;
-    struct margo_instance *mid = (struct margo_instance *)foo;
-    size_t size;
-    unsigned int hg_progress_timeout = mid->hg_progress_timeout_ub;
-    double next_timer_exp;
-    int trigger_happened;
-    double tm1, tm2;
-    int diag_enabled = 0;
-
-    while(!mid->hg_progress_shutdown_flag)
-    {
-        trigger_happened = 0;
-        do {
-            /* save value of instance diag variable, in case it is modified
-             * while we are in loop 
-             */
-            diag_enabled = mid->diag_enabled;
-
-            if(diag_enabled) tm1 = ABT_get_wtime();
-            ret = HG_Trigger(mid->hg_context, 0, 1, &actual_count);
-            if(diag_enabled)
-            {
-                tm2 = ABT_get_wtime();
-                __DIAG_UPDATE(mid->diag_trigger_elapsed, (tm2-tm1));
-            }
-
-            if(ret == HG_SUCCESS && actual_count > 0)
-                trigger_happened = 1;
-        } while((ret == HG_SUCCESS) && actual_count && !mid->hg_progress_shutdown_flag);
->>>>>>> 81337644
 
     id = HG_Register_name(mid->hg_class, func_name, in_proc_cb, out_proc_cb, rpc_cb);
     if(id <= 0)
@@ -396,46 +364,8 @@
         hret = HG_Register_data(mid->hg_class, id, margo_data, margo_rpc_data_free);
         if(hret != HG_SUCCESS)
         {
-<<<<<<< HEAD
             free(margo_data);
             return(0);
-=======
-            hg_progress_timeout = mid->hg_progress_timeout_ub;
-            ret = margo_timer_get_next_expiration(mid, &next_timer_exp);
-            if(ret == 0)
-            {
-                /* there is a queued timer, don't block long enough
-                 * to keep this timer waiting
-                 */
-                if(next_timer_exp >= 0.0)
-                {
-                    next_timer_exp *= 1000; /* convert to milliseconds */
-                    if(next_timer_exp < mid->hg_progress_timeout_ub)
-                        hg_progress_timeout = (unsigned int)next_timer_exp;
-                }
-                else
-                {
-                    hg_progress_timeout = 0;
-                }
-            }
-            if(diag_enabled) tm1 = ABT_get_wtime();
-            ret = HG_Progress(mid->hg_context, hg_progress_timeout);
-            if(diag_enabled)
-            {
-                tm2 = ABT_get_wtime();
-                if(hg_progress_timeout == 0)
-                    __DIAG_UPDATE(mid->diag_progress_elapsed_zero_timeout, (tm2-tm1));
-                else
-                    __DIAG_UPDATE(mid->diag_progress_elapsed_nonzero_timeout, (tm2-tm1));
-                    
-                __DIAG_UPDATE(mid->diag_progress_timeout_value, hg_progress_timeout);
-            }
-            if(ret != HG_SUCCESS && ret != HG_TIMEOUT)
-            {
-                /* TODO: error handling */
-                fprintf(stderr, "WARNING: unexpected return code (%d) from HG_Progress()\n", ret);
-            }
->>>>>>> 81337644
         }
     }
 
@@ -1061,7 +991,7 @@
     unsigned int actual_count;
     struct margo_instance *mid = (struct margo_instance *)foo;
     size_t size;
-    unsigned int hg_progress_timeout = MERCURY_PROGRESS_TIMEOUT_UB;
+    unsigned int hg_progress_timeout = mid->hg_progress_timeout_ub;
     double next_timer_exp;
     int trigger_happened;
     double tm1, tm2;
@@ -1134,7 +1064,7 @@
         }
         else
         {
-            hg_progress_timeout = MERCURY_PROGRESS_TIMEOUT_UB;
+            hg_progress_timeout = mid->hg_progress_timeout_ub;
             ret = margo_timer_get_next_expiration(mid, &next_timer_exp);
             if(ret == 0)
             {
@@ -1144,7 +1074,7 @@
                 if(next_timer_exp >= 0.0)
                 {
                     next_timer_exp *= 1000; /* convert to milliseconds */
-                    if(next_timer_exp < MERCURY_PROGRESS_TIMEOUT_UB)
+                    if(next_timer_exp < mid->hg_progress_timeout_ub)
                         hg_progress_timeout = (unsigned int)next_timer_exp;
                 }
                 else
@@ -1262,7 +1192,7 @@
     return;
 }
 
-void margo_set_info(margo_instance_id mid, int option, const void *param)
+void margo_set_param(margo_instance_id mid, int option, const void *param)
 {
     switch(option)
     {
@@ -1274,7 +1204,7 @@
     return;
 }
 
-void margo_get_info(margo_instance_id mid, int option, void *param)
+void margo_get_param(margo_instance_id mid, int option, void *param)
 {
 
     switch(option)
@@ -1285,5 +1215,4 @@
     }
 
     return;
-}
-
+}